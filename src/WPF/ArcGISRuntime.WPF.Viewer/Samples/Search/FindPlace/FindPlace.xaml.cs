// Copyright 2018 Esri.
//
// Licensed under the Apache License, Version 2.0 (the "License"); you may not use this file except in compliance with the License.
// You may obtain a copy of the License at: http://www.apache.org/licenses/LICENSE-2.0
//
// Unless required by applicable law or agreed to in writing, software distributed under the License is distributed on an
// "AS IS" BASIS, WITHOUT WARRANTIES OR CONDITIONS OF ANY KIND, either express or implied. See the License for the specific
// language governing permissions and limitations under the License.

using Esri.ArcGISRuntime.Data;
using Esri.ArcGISRuntime.Geometry;
using Esri.ArcGISRuntime.Mapping;
using Esri.ArcGISRuntime.Symbology;
using Esri.ArcGISRuntime.Tasks.Geocoding;
using Esri.ArcGISRuntime.UI;
using Esri.ArcGISRuntime.UI.Controls;
using System;
using System.Collections.Generic;
using System.IO;
using System.Linq;
using System.Reflection;
using System.Threading.Tasks;
using System.Windows;
using System.Windows.Controls;

namespace ArcGISRuntime.WPF.Samples.FindPlace
{
    [ArcGISRuntime.Samples.Shared.Attributes.Sample(
        "Find place",
        "Search",
        "This sample demonstrates how to use geocode functionality to search for points of interest, around a location or within an extent.",
        "1. Enter a point of interest you'd like to search for (e.g. 'Starbucks')\n2. Enter a search location or accept the default 'Current Location'\n3. Select 'search all' to get all results, or press 'search view' to only get results within the current extent.")]
    [ArcGISRuntime.Samples.Shared.Attributes.EmbeddedResource(@"PictureMarkerSymbols\pin_star_blue.png")]
    public partial class FindPlace
    {
        // Flag used to help prevent search completion from competing with user input.
        private bool _waitFlag;

        // The LocatorTask provides geocoding services.
        private LocatorTask _geocoder;

        // Service Uri to be provided to the LocatorTask (geocoder).
        private readonly Uri _serviceUri =
            new Uri("https://geocode.arcgis.com/arcgis/rest/services/World/GeocodeServer");

        public FindPlace()
        {
            InitializeComponent();

            // Setup the control references and execute initialization.
            Initialize();
        }

        private async void Initialize()
        {
            // Show a map with a streets basemap.
            MyMapView.Map = new Map(Basemap.CreateStreetsVector());

            // Subscribe to location changed events (to support zooming to current location).
            MyMapView.LocationDisplay.LocationChanged += LocationDisplay_LocationChanged;

            // Enable location display.
            MyMapView.LocationDisplay.IsEnabled = true;

            // Enable tap-for-info pattern on results.
            MyMapView.GeoViewTapped += MyMapView_GeoViewTapped;

            // Initialize the LocatorTask with the provided service Uri.
            _geocoder = await LocatorTask.CreateAsync(_serviceUri);

            // Enable all controls now that the locator task is ready.
            MySearchBox.IsEnabled = true;
            MyLocationBox.IsEnabled = true;
            MySearchButton.IsEnabled = true;
            MySearchRestrictedButton.IsEnabled = true;
        }

        private void LocationDisplay_LocationChanged(object sender, Esri.ArcGISRuntime.Location.Location e)
        {
            // Return if position is null; event is called with null position when location display is turned on.
            if (e.Position == null)
            {
                return;
            }

            // Unsubscribe from the event (only want to zoom once).
            ((LocationDisplay)sender).LocationChanged -= LocationDisplay_LocationChanged;

            // Needed because the event is called from a background (non-UI) thread and this code is manipulating UI.
            Dispatcher.Invoke(() =>
            {
                // Zoom to the location.
                MyMapView.SetViewpointAsync(new Viewpoint(e.Position, 100000));
            });
        }

        /// <summary>
        /// Gets the map point corresponding to the text in the location textbox.
        /// If the text is 'Current Location', the returned map point will be the device's location.
        /// </summary>
        private async Task<MapPoint> GetSearchMapPoint(string locationText)
        {
            // Get the map point for the search text.
            if (locationText != "Current Location")
            {
                // Geocode the location.
                IReadOnlyList<GeocodeResult> locations = await _geocoder.GeocodeAsync(locationText);

                // return if there are no results.
                if (!locations.Any())
                {
                    return null;
                }

                // Get the first result.
                GeocodeResult result = locations.First();

                // Return the map point.
                return result.DisplayLocation;
            }
            else
            {
                // Get the current device location.
                return MyMapView.LocationDisplay.Location.Position;
            }
        }

        /// <summary>
        /// Runs a search and populates the map with results based on the provided information.
        /// </summary>
        /// <param name="enteredText">Results to search for.</param>
        /// <param name="locationText">Location around which to find results.</param>
        /// <param name="restrictToExtent">If true, limits results to only those that are within the current extent.</param>
        private async void UpdateSearch(string enteredText, string locationText, bool restrictToExtent = false)
        {
            // Clear any existing markers.
            MyMapView.GraphicsOverlays.Clear();

            // Return gracefully if the textbox is empty or the geocoder isn't ready.
            if (String.IsNullOrWhiteSpace(enteredText) || _geocoder == null)
            {
                return;
            }

            // Create the geocode parameters.
            GeocodeParameters parameters = new GeocodeParameters();

            // Get the MapPoint for the current search location.
            MapPoint searchLocation = await GetSearchMapPoint(locationText);

            // Update the geocode parameters if the map point is not null.
            if (searchLocation != null)
            {
                parameters.PreferredSearchLocation = searchLocation;
            }

            // Update the search area if desired.
            if (restrictToExtent)
            {
                // Update the search parameters with the current map extent.
                parameters.SearchArea = MyMapView.VisibleArea;
            }

            // Show the progress bar.
            MyProgressBar.Visibility = Visibility.Visible;

            // Get the location information.
            IReadOnlyList<GeocodeResult> locations = await _geocoder.GeocodeAsync(enteredText, parameters);

            // Stop gracefully and show a message if the geocoder does not return a result.
            if (locations.Count < 1)
            {
                MyProgressBar.Visibility = Visibility.Collapsed; // 1. Hide the progress bar.
                MessageBox.Show("No results found"); // 2. Show a message.
                return; // 3. Stop.
            }

            // Create the GraphicsOverlay so that results can be drawn on the map.
            GraphicsOverlay resultOverlay = new GraphicsOverlay();

            // Add each address to the map.
            foreach (GeocodeResult location in locations)
            {
                // Get the Graphic to display.
                Graphic point = await GraphicForPoint(location.DisplayLocation);

                // Add the specific result data to the point.
                point.Attributes["Match_Title"] = location.Label;

                // Get the address for the point.
                IReadOnlyList<GeocodeResult> addresses = await _geocoder.ReverseGeocodeAsync(location.DisplayLocation);

                // Add the first suitable address if possible.
                if (addresses.Any())
                {
                    point.Attributes["Match_Address"] = addresses[0].Label;
                }

                // Add the Graphic to the GraphicsOverlay.
                resultOverlay.Graphics.Add(point);
            }

            // Hide the progress bar.
            MyProgressBar.Visibility = Visibility.Collapsed;

            // Add the GraphicsOverlay to the MapView.
            MyMapView.GraphicsOverlays.Add(resultOverlay);

            // Update the map viewpoint.
            await MyMapView.SetViewpointGeometryAsync(resultOverlay.Extent, 50);
        }

        /// <summary>
        /// Creates and returns a Graphic associated with the given MapPoint.
        /// </summary>
        private async Task<Graphic> GraphicForPoint(MapPoint point)
        {
            // Get current assembly that contains the image.
            Assembly currentAssembly = Assembly.GetExecutingAssembly();

            // Get image as a stream from the resources.
            // Picture is defined as EmbeddedResource and DoNotCopy.
            Stream resourceStream = currentAssembly.GetManifestResourceStream(
                "ArcGISRuntime.Resources.PictureMarkerSymbols.pin_star_blue.png");

            // Create new symbol using asynchronous factory method from stream.
            PictureMarkerSymbol pinSymbol = await PictureMarkerSymbol.CreateAsync(resourceStream);
            pinSymbol.Width = 60;
            pinSymbol.Height = 60;
            // The symbol is a pin; centering it on the point is incorrect.
            // The values below center the pin and offset it so that the pinpoint is accurate.
            pinSymbol.LeaderOffsetX = 30;
            pinSymbol.OffsetY = 14;
            return new Graphic(point, pinSymbol);
        }

        /// <summary>
        /// Shows a callout for any tapped graphics.
        /// </summary>
        private async void MyMapView_GeoViewTapped(object sender, GeoViewInputEventArgs e)
        {
            // Search for the graphics underneath the user's tap.
            IReadOnlyList<IdentifyGraphicsOverlayResult> results =
                await MyMapView.IdentifyGraphicsOverlaysAsync(e.Position, 12, false);

            // Clear callouts and return if there was no result.
            if (results.Count < 1 || results.First().Graphics.Count < 1)
            {
                MyMapView.DismissCallout();
                return;
            }

            // Get the first graphic from the first result.
            Graphic matchingGraphic = results.First().Graphics.First();

            // Get the title; manually added to the point's attributes in UpdateSearch.
            string title = matchingGraphic.Attributes["Match_Title"].ToString();

            // Get the address; manually added to the point's attributes in UpdateSearch.
            string address = matchingGraphic.Attributes["Match_Address"].ToString();

            // Define the callout.
            CalloutDefinition calloutBody = new CalloutDefinition(title, address);

            // Show the callout on the map at the tapped location.
            MyMapView.ShowCalloutAt(e.Location, calloutBody);
        }

        /// <summary>
        /// Returns a list of suggestions based on the input search text and limited by the specified parameters.
        /// </summary>
        /// <param name="searchText">Text to get suggestions for.</param>
        /// <param name="location">Location around which to look for suggestions.</param>
        /// <param name="poiOnly">If true, restricts suggestions to only Points of Interest (e.g. businesses, parks),
        /// rather than all matching results.</param>
        /// <returns>List of suggestions as strings.</returns>
        private async Task<List<string>> GetSuggestResults(string searchText, string location = "",
            bool poiOnly = false)
        {
            // Quit if string is null, empty, or whitespace.
            if (String.IsNullOrWhiteSpace(searchText))
            {
                return new List<string>();
            }

            // Quit if the geocoder isn't ready.
            if (_geocoder == null)
            {
                return new List<string>();
            }

            // Create geocode parameters.
            SuggestParameters parameters = new SuggestParameters();

            // Restrict suggestions to points of interest if desired.
            if (poiOnly)
            {
                parameters.Categories.Add("POI");
            }

            // Set the location for the suggest parameters.
            if (!String.IsNullOrWhiteSpace(location))
            {
                // Get the MapPoint for the current search location.
                MapPoint searchLocation = await GetSearchMapPoint(location);

                // Update the geocode parameters if the map point is not null.
                if (searchLocation != null)
                {
                    parameters.PreferredSearchLocation = searchLocation;
                }
            }

            // Get the updated results from the query so far.
            IReadOnlyList<SuggestResult> results = await _geocoder.SuggestAsync(searchText, parameters);

            // Convert the list into a list of strings (corresponding to the label property on each result) and return.
            return results.Select(result => result.Label).ToList();
        }

        /// <summary>
        /// Method used to keep the suggestions up-to-date for the search box.
        /// </summary>
        private async void MySearchBox_TextChanged(object sender, TextChangedEventArgs e)
        {
            // Don't update results immediately; makes search-as-you-type more comfortable
            if (_waitFlag)
            {
                return;
            }

            _waitFlag = true;
            await Task.Delay(150);
            _waitFlag = false;

            // Dismiss callout, if any.
            MyMapView.DismissCallout();

            // Get the current text.
            string searchText = MySearchBox.Text;

            // Get the current search location.
            string locationText = MyLocationBox.Text;

            // Convert the list into a usable format for the suggest box.
            List<string> results = await GetSuggestResults(searchText, locationText, true);

            // Quit if there are no results.
            if (!results.Any())
            {
                return;
            }

            // Update the list of options.
            MySearchBox.ItemsSource = results;
        }

        /// <summary>
        /// Method used to keep the suggestions up-to-date for the location box.
        /// </summary>
        private async void MyLocationBox_TextChanged(object sender, TextChangedEventArgs e)
        {
            // Don't update results immediately; makes search-as-you-type more comfortable
            if (_waitFlag)
            {
                return;
            }

            _waitFlag = true;
            await Task.Delay(150);
            _waitFlag = false;

            // Dismiss callout, if any.
            MyMapView.DismissCallout();

            // Get the current text.
            string searchText = MyLocationBox.Text;

            // Get the results.
<<<<<<< HEAD
            List<string> results = (await GetSuggestResults(searchText)).ToList();
=======
            List<string> results = await GetSuggestResults(searchText);
>>>>>>> da505894

            // Quit if there are no results.
            if (!results.Any())
            {
                return;
            }

            // Add a 'current location' option to the list.
            results.Insert(0, "Current Location");

            // Update the list of options.
            MyLocationBox.ItemsSource = results;
        }

        /// <summary>
        /// Method called to start a search that is restricted to results within the current extent.
        /// </summary>
        private void MySearchRestrictedButton_Click(object sender, RoutedEventArgs e)
        {
            // Dismiss callout, if any.
            MyMapView.DismissCallout();

            // Get the search text.
            string searchText = MySearchBox.Text;

            // Get the location text.
            string locationText = MyLocationBox.Text;

            // Run the search.
            UpdateSearch(searchText, locationText, true);
        }

        /// <summary>
        /// Method called to start an unrestricted search.
        /// </summary>
        private void MySearchButton_Click(object sender, RoutedEventArgs e)
        {
            // Dismiss callout, if any.
            MyMapView.DismissCallout();

            // Get the search text.
            string searchText = MySearchBox.Text;

            // Get the location text.
            string locationText = MyLocationBox.Text;

            // Run the search.
            UpdateSearch(searchText, locationText);
        }
    }
}<|MERGE_RESOLUTION|>--- conflicted
+++ resolved
@@ -377,11 +377,7 @@
             string searchText = MyLocationBox.Text;
 
             // Get the results.
-<<<<<<< HEAD
-            List<string> results = (await GetSuggestResults(searchText)).ToList();
-=======
             List<string> results = await GetSuggestResults(searchText);
->>>>>>> da505894
 
             // Quit if there are no results.
             if (!results.Any())
