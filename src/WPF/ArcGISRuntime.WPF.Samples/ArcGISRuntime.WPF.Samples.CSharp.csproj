﻿<?xml version="1.0" encoding="utf-8"?>
<Project ToolsVersion="14.0" DefaultTargets="Build" xmlns="http://schemas.microsoft.com/developer/msbuild/2003">
  <Import Project="$(MSBuildExtensionsPath)\$(MSBuildToolsVersion)\Microsoft.Common.props" Condition="Exists('$(MSBuildExtensionsPath)\$(MSBuildToolsVersion)\Microsoft.Common.props')" />
  <PropertyGroup>
    <Configuration Condition=" '$(Configuration)' == '' ">Debug</Configuration>
    <Platform Condition=" '$(Platform)' == '' ">AnyCPU</Platform>
    <ProjectGuid>{0568FD2B-DA73-434C-B955-4A149465C535}</ProjectGuid>
    <OutputType>Library</OutputType>
    <AppDesignerFolder>Properties</AppDesignerFolder>
    <RootNamespace>ArcGISRuntime.WPF</RootNamespace>
    <AssemblyName>ArcGISRuntime.WPF.Samples</AssemblyName>
    <TargetFrameworkVersion>v4.5.2</TargetFrameworkVersion>
    <FileAlignment>512</FileAlignment>
    <NuGetPackageImportStamp>
    </NuGetPackageImportStamp>
    <TargetFrameworkProfile />
  </PropertyGroup>
  <PropertyGroup Condition=" '$(Configuration)|$(Platform)' == 'Debug|AnyCPU' ">
    <DebugSymbols>true</DebugSymbols>
    <DebugType>full</DebugType>
    <Optimize>false</Optimize>
    <OutputPath>..\..\..\output\WPF\debug\</OutputPath>
    <DefineConstants>DEBUG;TRACE</DefineConstants>
    <ErrorReport>prompt</ErrorReport>
    <WarningLevel>4</WarningLevel>
  </PropertyGroup>
  <PropertyGroup Condition=" '$(Configuration)|$(Platform)' == 'Release|AnyCPU' ">
    <DebugType>pdbonly</DebugType>
    <Optimize>true</Optimize>
    <OutputPath>..\..\..\output\WPF\release\</OutputPath>
    <DefineConstants>TRACE</DefineConstants>
    <ErrorReport>prompt</ErrorReport>
    <WarningLevel>4</WarningLevel>
  </PropertyGroup>
  <ItemGroup>
    <Reference Include="Esri.ArcGISRuntime, Version=100.2.0.0, Culture=neutral, PublicKeyToken=8fc3cc631e44ad86, processorArchitecture=MSIL">
      <HintPath>..\..\..\packages\Esri.ArcGISRuntime.WPF.100.2.0\lib\net452\Esri.ArcGISRuntime.dll</HintPath>
    </Reference>
    <Reference Include="Microsoft.CSharp" />
    <Reference Include="PresentationCore" />
    <Reference Include="PresentationFramework" />
    <Reference Include="System" />
    <Reference Include="System.Core" />
    <Reference Include="System.Drawing" />
    <Reference Include="System.IO.Compression" />
    <Reference Include="System.Net.Http.WebRequest" />
    <Reference Include="System.Runtime.Serialization" />
    <Reference Include="System.Windows" />
    <Reference Include="System.Xaml" />
    <Reference Include="System.Xml.Linq" />
    <Reference Include="System.Data.DataSetExtensions" />
    <Reference Include="System.Data" />
    <Reference Include="System.Net.Http" />
    <Reference Include="System.Xml" />
    <Reference Include="WindowsBase" />
  </ItemGroup>
  <ItemGroup>
    <Compile Include="Properties\AssemblyInfo.cs" />
<<<<<<< HEAD
    <Compile Include="Samples\Data\AddGeoPackageFeatureTable\AddGeoPackageFeatureTable.xaml.cs">
      <DependentUpon>AddGeoPackageFeatureTable.xaml</DependentUpon>
=======
    <Compile Include="Samples\Data\AddShapefile\AddShapefile.xaml.cs">
      <DependentUpon>AddShapefile.xaml</DependentUpon>
>>>>>>> 5969f166
    </Compile>
    <Compile Include="Samples\Data\StatisticalQuery\StatisticalQuery.xaml.cs">
      <DependentUpon>StatisticalQuery.xaml</DependentUpon>
    </Compile>
    <Compile Include="Samples\Data\GenerateGeodatabase\GenerateGeodatabase.xaml.cs">
      <DependentUpon>GenerateGeodatabase.xaml</DependentUpon>
    </Compile>
    <Compile Include="Samples\Data\StatsQueryGroupAndSort\StatsQueryGroupAndSort.xaml.cs">
      <DependentUpon>StatsQueryGroupAndSort.xaml</DependentUpon>
    </Compile>
    <Compile Include="Samples\Geoprocessing\AnalyzeHotspots\AnalyzeHotspots.xaml.cs">
      <DependentUpon>AnalyzeHotspots.xaml</DependentUpon>
    </Compile>
    <Compile Include="Samples\Geoprocessing\AnalyzeViewshed\AnalyzeViewshed.xaml.cs">
      <DependentUpon>AnalyzeViewshed.xaml</DependentUpon>
    </Compile>
    <Compile Include="Samples\Geoprocessing\ListGeodatabaseVersions\ListGeodatabaseVersions.xaml.cs">
      <DependentUpon>ListGeodatabaseVersions.xaml</DependentUpon>
    </Compile>
    <Compile Include="Samples\GraphicsOverlay\AddGraphicsRenderer\AddGraphicsRenderer.xaml.cs">
      <DependentUpon>AddGraphicsRenderer.xaml</DependentUpon>
    </Compile>
    <Compile Include="Samples\GraphicsOverlay\IdentifyGraphics\IdentifyGraphics.xaml.cs">
      <DependentUpon>IdentifyGraphics.xaml</DependentUpon>
    </Compile>
    <Compile Include="Samples\Data\ServiceFeatureTableCache\ServiceFeatureTableCache.xaml.cs">
      <DependentUpon>ServiceFeatureTableCache.xaml</DependentUpon>
    </Compile>
    <Compile Include="Samples\Data\ServiceFeatureTableManualCache\ServiceFeatureTableManualCache.xaml.cs">
      <DependentUpon>ServiceFeatureTableManualCache.xaml</DependentUpon>
    </Compile>
    <Compile Include="Samples\Data\ServiceFeatureTableNoCache\ServiceFeatureTableNoCache.xaml.cs">
      <DependentUpon>ServiceFeatureTableNoCache.xaml</DependentUpon>
    </Compile>
    <Compile Include="Samples\Data\FeatureLayerQuery\FeatureLayerQuery.xaml.cs">
      <DependentUpon>FeatureLayerQuery.xaml</DependentUpon>
    </Compile>
    <Compile Include="Samples\GraphicsOverlay\SketchOnMap\SketchOnMap.xaml.cs">
      <DependentUpon>SketchOnMap.xaml</DependentUpon>
    </Compile>
    <Compile Include="Samples\Layers\ArcGISMapImageLayerUrl\ArcGISMapImageLayerUrl.xaml.cs">
      <DependentUpon>ArcGISMapImageLayerUrl.xaml</DependentUpon>
    </Compile>
    <Compile Include="Samples\Layers\ArcGISTiledLayerUrl\ArcGISTiledLayerUrl.xaml.cs">
      <DependentUpon>ArcGISTiledLayerUrl.xaml</DependentUpon>
    </Compile>
    <Compile Include="Samples\Layers\ArcGISVectorTiledLayerUrl\ArcGISVectorTiledLayerUrl.xaml.cs">
      <DependentUpon>ArcGISVectorTiledLayerUrl.xaml</DependentUpon>
    </Compile>
    <Compile Include="Samples\Layers\ChangeSublayerVisibility\ChangeSublayerVisibility.xaml.cs">
      <DependentUpon>ChangeSublayerVisibility.xaml</DependentUpon>
    </Compile>
    <Compile Include="Samples\Layers\ChangeFeatureLayerRenderer\ChangeFeatureLayerRenderer.xaml.cs">
      <DependentUpon>ChangeFeatureLayerRenderer.xaml</DependentUpon>
    </Compile>
    <Compile Include="Samples\Layers\CreateFeatureCollectionLayer\CreateFeatureCollectionLayer.xaml.cs">
      <DependentUpon>CreateFeatureCollectionLayer.xaml</DependentUpon>
    </Compile>
    <Compile Include="Samples\Layers\FeatureCollectionLayerFromPortal\FeatureCollectionLayerFromPortal.xaml.cs">
      <DependentUpon>FeatureCollectionLayerFromPortal.xaml</DependentUpon>
    </Compile>
    <Compile Include="Samples\Layers\FeatureCollectionLayerFromQuery\FeatureCollectionLayerFromQuery.xaml.cs">
      <DependentUpon>FeatureCollectionLayerFromQuery.xaml</DependentUpon>
    </Compile>
    <Compile Include="Samples\Layers\FeatureLayerSelection\FeatureLayerSelection.xaml.cs">
      <DependentUpon>FeatureLayerSelection.xaml</DependentUpon>
    </Compile>
    <Compile Include="Samples\Layers\TimeBasedQuery\TimeBasedQuery.xaml.cs">
      <DependentUpon>TimeBasedQuery.xaml</DependentUpon>
    </Compile>
    <Compile Include="Samples\Layers\FeatureLayerUrl\FeatureLayerUrl.xaml.cs">
      <DependentUpon>FeatureLayerUrl.xaml</DependentUpon>
    </Compile>
    <Compile Include="Samples\Layers\KmlLayerFile\KmlLayerFile.xaml.cs">
      <DependentUpon>KmlLayerFile.xaml</DependentUpon>
    </Compile>
    <Compile Include="Samples\Layers\RasterLayerImageServiceRaster\RasterLayerImageServiceRaster.xaml.cs">
      <DependentUpon>RasterLayerImageServiceRaster.xaml</DependentUpon>
    </Compile>
    <Compile Include="Samples\Layers\RasterLayerRasterFunction\RasterLayerRasterFunction.xaml.cs">
      <DependentUpon>RasterLayerRasterFunction.xaml</DependentUpon>
    </Compile>
    <Compile Include="Samples\Layers\SceneLayerUrl\SceneLayerUrl.xaml.cs">
      <DependentUpon>SceneLayerUrl.xaml</DependentUpon>
    </Compile>
    <Compile Include="Samples\Layers\WMSLayerUrl\WMSLayerUrl.xaml.cs">
      <DependentUpon>WmsLayerUrl.xaml</DependentUpon>
    </Compile>
    <Compile Include="Samples\Layers\WmsServiceCatalog\WmsServiceCatalog.xaml.cs">
      <DependentUpon>WmsServiceCatalog.xaml</DependentUpon>
    </Compile>
    <Compile Include="Samples\Layers\WMTSLayer\WMTSLayer.xaml.cs">
      <DependentUpon>WMTSLayer.xaml</DependentUpon>
    </Compile>
    <Compile Include="Samples\Location\DisplayDeviceLocation\DisplayDeviceLocation.xaml.cs">
      <DependentUpon>DisplayDeviceLocation.xaml</DependentUpon>
    </Compile>
    <Compile Include="Samples\MapView\ShowMagnifier\ShowMagnifier.xaml.cs">
      <DependentUpon>ShowMagnifier.xaml</DependentUpon>
    </Compile>
    <Compile Include="Samples\MapView\TakeScreenshot\TakeScreenshot.xaml.cs">
      <DependentUpon>TakeScreenshot.xaml</DependentUpon>
    </Compile>
    <Compile Include="Samples\Map\AuthorMap\AuthorMap.xaml.cs">
      <DependentUpon>AuthorMap.xaml</DependentUpon>
    </Compile>
    <Compile Include="Samples\Map\ManageBookmarks\ManageBookmarks.xaml.cs">
      <DependentUpon>ManageBookmarks.xaml</DependentUpon>
    </Compile>
    <Compile Include="Samples\Map\OpenMobileMap\OpenMobileMap.xaml.cs">
      <DependentUpon>OpenMobileMap.xaml</DependentUpon>
    </Compile>
    <Compile Include="Samples\Map\SearchPortalMaps\SearchPortalMaps.xaml.cs">
      <DependentUpon>SearchPortalMaps.xaml</DependentUpon>
    </Compile>
    <Compile Include="Samples\Map\SetMinMaxScale\SetMinMaxScale.xaml.cs">
      <DependentUpon>SetMinMaxScale.xaml</DependentUpon>
    </Compile>
    <Compile Include="Samples\MapView\DisplayLayerViewState\DisplayLayerViewState.xaml.cs">
      <DependentUpon>DisplayLayerViewState.xaml</DependentUpon>
    </Compile>
    <Compile Include="Samples\MapView\DisplayDrawingStatus\DisplayDrawingStatus.xaml.cs">
      <DependentUpon>DisplayDrawingStatus.xaml</DependentUpon>
    </Compile>
    <Compile Include="Samples\Map\AccessLoadStatus\AccessLoadStatus.xaml.cs">
      <DependentUpon>AccessLoadStatus.xaml</DependentUpon>
    </Compile>
    <Compile Include="Samples\Map\ChangeBasemap\ChangeBasemap.xaml.cs">
      <DependentUpon>ChangeBasemap.xaml</DependentUpon>
    </Compile>
    <Compile Include="Samples\Map\DisplayMap\DisplayMap.xaml.cs">
      <DependentUpon>DisplayMap.xaml</DependentUpon>
    </Compile>
    <Compile Include="Samples\Layers\FeatureLayerDefinitionExpression\FeatureLayerDefinitionExpression.xaml.cs">
      <DependentUpon>FeatureLayerDefinitionExpression.xaml</DependentUpon>
    </Compile>
    <Compile Include="Samples\Map\OpenMapURL\OpenMapURL.xaml.cs">
      <DependentUpon>OpenMapURL.xaml</DependentUpon>
    </Compile>
    <Compile Include="Samples\MapView\MapRotation\MapRotation.xaml.cs">
      <DependentUpon>MapRotation.xaml</DependentUpon>
    </Compile>
    <Compile Include="Samples\Map\SetInitialMapLocation\SetInitialMapLocation.xaml.cs">
      <DependentUpon>SetInitialMapLocation.xaml</DependentUpon>
    </Compile>
    <Compile Include="Samples\Map\SetInitialMapArea\SetInitialMapArea.xaml.cs">
      <DependentUpon>SetInitialMapArea.xaml</DependentUpon>
    </Compile>
    <Compile Include="Samples\Map\SetMapSpatialReference\SetMapSpatialReference.xaml.cs">
      <DependentUpon>SetMapSpatialReference.xaml</DependentUpon>
    </Compile>
    <Compile Include="Samples\NetworkAnalysis\FindRoute\FindRoute.xaml.cs">
      <DependentUpon>FindRoute.xaml</DependentUpon>
    </Compile>
    <Compile Include="Samples\Symbology\UseDistanceCompositeSym\UseDistanceCompositeSym.xaml.cs">
      <DependentUpon>UseDistanceCompositeSym.xaml</DependentUpon>
    </Compile>
    <Compile Include="Samples\Symbology\RenderPictureMarkers\RenderPictureMarkers.xaml.cs">
      <DependentUpon>RenderPictureMarkers.xaml</DependentUpon>
    </Compile>
    <Compile Include="Samples\Symbology\RenderSimpleMarkers\RenderSimpleMarkers.xaml.cs">
      <DependentUpon>RenderSimpleMarkers.xaml</DependentUpon>
    </Compile>
    <Compile Include="Samples\Symbology\RenderUniqueValues\RenderUniqueValues.xaml.cs">
      <DependentUpon>RenderUniqueValues.xaml</DependentUpon>
    </Compile>
    <Compile Include="Samples\MapView\ChangeViewpoint\ChangeViewpoint.xaml.cs">
      <DependentUpon>ChangeViewpoint.xaml</DependentUpon>
    </Compile>
    <Compile Include="Samples\Tutorial\AuthorEditSaveMap\AuthorEditSaveMap.xaml.cs">
      <DependentUpon>AuthorEditSaveMap.xaml</DependentUpon>
    </Compile>
    <Compile Include="Samples\Search\FindAddress\FindAddress.xaml.cs">
      <DependentUpon>FindAddress.xaml</DependentUpon>
    </Compile>
    <Compile Include="Samples\MapView\ShowCallout\ShowCallout.xaml.cs">
      <DependentUpon>ShowCallout.xaml</DependentUpon>
    </Compile>
    <Compile Include="Samples\Layers\KmlLayerUrl\KmlLayerUrl.xaml.cs">
      <DependentUpon>KmlLayerUrl.xaml</DependentUpon>
    </Compile>
  </ItemGroup>
  <ItemGroup>
    <Content Include="groups.json">
      <CopyToOutputDirectory>PreserveNewest</CopyToOutputDirectory>
    </Content>
<<<<<<< HEAD
    <Content Include="Samples\Data\AddGeoPackageFeatureTable\AddGeoPackageFeatureTable.jpg">
=======
    <Content Include="Samples\Data\AddShapefile\AddShapefile.jpg">
>>>>>>> 5969f166
      <CopyToOutputDirectory>PreserveNewest</CopyToOutputDirectory>
    </Content>
    <Content Include="Samples\Data\StatisticalQuery\StatisticalQuery.jpg">
      <CopyToOutputDirectory>PreserveNewest</CopyToOutputDirectory>
    </Content>
    <Content Include="Samples\Data\GenerateGeodatabase\GenerateGeodatabase.jpg">
      <CopyToOutputDirectory>PreserveNewest</CopyToOutputDirectory>
    </Content>
    <Content Include="Samples\Data\StatsQueryGroupAndSort\StatsQueryGroupAndSort.jpg">
      <CopyToOutputDirectory>PreserveNewest</CopyToOutputDirectory>
    </Content>
    <Content Include="Samples\GraphicsOverlay\SketchOnMap\SketchOnMap.jpg">
      <CopyToOutputDirectory>PreserveNewest</CopyToOutputDirectory>
    </Content>
    <Content Include="Samples\Layers\TimeBasedQuery\TimeBasedQuery.jpg">
      <CopyToOutputDirectory>PreserveNewest</CopyToOutputDirectory>
    </Content>
    <Content Include="Samples\Layers\KmlLayerFile\KmlLayerFile.jpg">
      <CopyToOutputDirectory>PreserveNewest</CopyToOutputDirectory>
    </Content>
    <Content Include="Samples\Layers\RasterLayerImageServiceRaster\RasterLayerImageServiceRaster.jpg">
      <CopyToOutputDirectory>PreserveNewest</CopyToOutputDirectory>
    </Content>
    <Content Include="Samples\Layers\SceneLayerUrl\SceneLayerUrl.jpg">
      <CopyToOutputDirectory>PreserveNewest</CopyToOutputDirectory>
    </Content>
    <Content Include="Samples\Layers\RasterLayerRasterFunction\RasterLayerRasterFunction.jpg">
      <CopyToOutputDirectory>PreserveNewest</CopyToOutputDirectory>
    </Content>
    <Content Include="Samples\Layers\WMSLayerUrl\WMSLayerUrl.jpg">
      <CopyToOutputDirectory>PreserveNewest</CopyToOutputDirectory>
    </Content>
    <Content Include="Samples\Layers\WmsServiceCatalog\WmsServiceCatalog.jpg">
      <CopyToOutputDirectory>PreserveNewest</CopyToOutputDirectory>
    </Content>
    <Content Include="Samples\MapView\ShowCallout\ShowCallout.jpg">
      <CopyToOutputDirectory>PreserveNewest</CopyToOutputDirectory>
    </Content>
    <Content Include="Samples\Layers\WMTSLayer\WMTSLayer.jpg">
      <CopyToOutputDirectory>PreserveNewest</CopyToOutputDirectory>
    </Content>
    <Content Include="Samples\MapView\ShowMagnifier\ShowMagnifier.jpg">
      <CopyToOutputDirectory>PreserveNewest</CopyToOutputDirectory>
    </Content>
    <Content Include="Samples\Map\OpenMobileMap\OpenMobileMap.jpg">
      <CopyToOutputDirectory>PreserveNewest</CopyToOutputDirectory>
    </Content>
    <Content Include="Samples\Map\SearchPortalMaps\SearchPortalMaps.jpg">
      <CopyToOutputDirectory>PreserveNewest</CopyToOutputDirectory>
    </Content>
    <Content Include="Samples\NetworkAnalysis\FindRoute\FindRoute.jpg">
      <CopyToOutputDirectory>PreserveNewest</CopyToOutputDirectory>
    </Content>
    <Content Include="Samples\Symbology\UseDistanceCompositeSym\UseDistanceCompositeSym.jpg">
      <CopyToOutputDirectory>PreserveNewest</CopyToOutputDirectory>
    </Content>
    <Content Include="Samples\Tutorial\AuthorEditSaveMap\AuthorEditSaveMap.jpg">
      <CopyToOutputDirectory>PreserveNewest</CopyToOutputDirectory>
    </Content>
    <EmbeddedResource Include="Resources\PictureMarkerSymbols\pin_star_blue.png" />
    <Content Include="Samples\Geoprocessing\AnalyzeHotspots\AnalyzeHotspots.jpg">
      <CopyToOutputDirectory>PreserveNewest</CopyToOutputDirectory>
    </Content>
    <Content Include="Samples\Geoprocessing\AnalyzeViewshed\AnalyzeViewshed.jpg">
      <CopyToOutputDirectory>PreserveNewest</CopyToOutputDirectory>
    </Content>
    <Content Include="Samples\Geoprocessing\ListGeodatabaseVersions\ListGeodatabaseVersions.jpg">
      <CopyToOutputDirectory>PreserveNewest</CopyToOutputDirectory>
    </Content>
    <Content Include="Samples\GraphicsOverlay\AddGraphicsRenderer\AddGraphicsRenderer.jpg">
      <CopyToOutputDirectory>PreserveNewest</CopyToOutputDirectory>
    </Content>
    <Content Include="Samples\GraphicsOverlay\IdentifyGraphics\IdentifyGraphics.jpg">
      <CopyToOutputDirectory>PreserveNewest</CopyToOutputDirectory>
    </Content>
    <Content Include="Samples\Data\ServiceFeatureTableCache\ServiceFeatureTableCache.jpg">
      <CopyToOutputDirectory>PreserveNewest</CopyToOutputDirectory>
    </Content>
    <Content Include="Samples\Data\ServiceFeatureTableManualCache\ServiceFeatureTableManualCache.jpg">
      <CopyToOutputDirectory>PreserveNewest</CopyToOutputDirectory>
    </Content>
    <Content Include="Samples\Data\ServiceFeatureTableNoCache\ServiceFeatureTableNoCache.jpg">
      <CopyToOutputDirectory>PreserveNewest</CopyToOutputDirectory>
    </Content>
    <Content Include="Samples\Data\FeatureLayerQuery\FeatureLayerQuery.jpg">
      <CopyToOutputDirectory>PreserveNewest</CopyToOutputDirectory>
    </Content>
    <Content Include="Samples\Layers\ArcGISMapImageLayerUrl\ArcGISMapImageLayerUrl.jpg">
      <CopyToOutputDirectory>PreserveNewest</CopyToOutputDirectory>
    </Content>
    <Content Include="Samples\Layers\ArcGISTiledLayerUrl\ArcGISTiledLayerUrl.jpg">
      <CopyToOutputDirectory>PreserveNewest</CopyToOutputDirectory>
    </Content>
    <Content Include="Samples\Layers\ArcGISVectorTiledLayerUrl\ArcGISVectorTiledLayerUrl.jpg">
      <CopyToOutputDirectory>PreserveNewest</CopyToOutputDirectory>
    </Content>
    <Content Include="Samples\Layers\ChangeSublayerVisibility\ChangeSublayerVisibility.jpg">
      <CopyToOutputDirectory>PreserveNewest</CopyToOutputDirectory>
    </Content>
    <Content Include="Samples\Layers\ChangeFeatureLayerRenderer\ChangeFeatureLayerRenderer.jpg">
      <CopyToOutputDirectory>PreserveNewest</CopyToOutputDirectory>
    </Content>
    <Content Include="Samples\Layers\CreateFeatureCollectionLayer\CreateFeatureCollectionLayer.jpg">
      <CopyToOutputDirectory>PreserveNewest</CopyToOutputDirectory>
    </Content>
    <Content Include="Samples\Layers\FeatureCollectionLayerFromPortal\FeatureCollectionLayerFromPortal.jpg">
      <CopyToOutputDirectory>PreserveNewest</CopyToOutputDirectory>
    </Content>
    <Content Include="Samples\Layers\FeatureCollectionLayerFromQuery\FeatureCollectionLayerFromQuery.jpg">
      <CopyToOutputDirectory>PreserveNewest</CopyToOutputDirectory>
    </Content>
    <Content Include="Samples\Layers\FeatureLayerSelection\FeatureLayerSelection.jpg">
      <CopyToOutputDirectory>PreserveNewest</CopyToOutputDirectory>
    </Content>
    <Content Include="Samples\Layers\FeatureLayerUrl\FeatureLayerUrl.jpg">
      <CopyToOutputDirectory>PreserveNewest</CopyToOutputDirectory>
    </Content>
    <Content Include="Samples\Location\DisplayDeviceLocation\DisplayDeviceLocation.jpg">
      <CopyToOutputDirectory>PreserveNewest</CopyToOutputDirectory>
    </Content>
    <Content Include="Samples\MapView\TakeScreenshot\TakeScreenshot.jpg">
      <CopyToOutputDirectory>PreserveNewest</CopyToOutputDirectory>
    </Content>
    <Content Include="Samples\Map\AuthorMap\AuthorMap.jpg">
      <CopyToOutputDirectory>PreserveNewest</CopyToOutputDirectory>
    </Content>
    <Content Include="Samples\Map\ManageBookmarks\ManageBookmarks.jpg">
      <CopyToOutputDirectory>PreserveNewest</CopyToOutputDirectory>
    </Content>
    <Content Include="Samples\Map\SetMinMaxScale\SetMinMaxScale.jpg">
      <CopyToOutputDirectory>PreserveNewest</CopyToOutputDirectory>
    </Content>
    <Content Include="Samples\MapView\DisplayLayerViewState\DisplayLayerViewState.jpg">
      <CopyToOutputDirectory>PreserveNewest</CopyToOutputDirectory>
    </Content>
    <Content Include="Samples\MapView\DisplayDrawingStatus\DisplayDrawingStatus.jpg">
      <CopyToOutputDirectory>PreserveNewest</CopyToOutputDirectory>
    </Content>
    <Content Include="Samples\Map\AccessLoadStatus\AccessLoadStatus.jpg">
      <CopyToOutputDirectory>PreserveNewest</CopyToOutputDirectory>
    </Content>
    <Content Include="Samples\Map\ChangeBasemap\ChangeBasemap.jpg">
      <CopyToOutputDirectory>PreserveNewest</CopyToOutputDirectory>
    </Content>
    <Content Include="Samples\Map\DisplayMap\DisplayMap.jpg">
      <CopyToOutputDirectory>PreserveNewest</CopyToOutputDirectory>
    </Content>
    <Content Include="Samples\Layers\FeatureLayerDefinitionExpression\FeatureLayerDefinitionExpression.jpg">
      <CopyToOutputDirectory>PreserveNewest</CopyToOutputDirectory>
    </Content>
    <Content Include="Samples\Map\OpenMapURL\OpenMapURL.jpg">
      <CopyToOutputDirectory>PreserveNewest</CopyToOutputDirectory>
    </Content>
    <Content Include="Samples\MapView\MapRotation\MapRotation.jpg">
      <CopyToOutputDirectory>PreserveNewest</CopyToOutputDirectory>
    </Content>
    <Content Include="Samples\Map\SetInitialMapLocation\SetInitialMapLocation.jpg">
      <CopyToOutputDirectory>PreserveNewest</CopyToOutputDirectory>
    </Content>
    <Content Include="Samples\Map\SetInitialMapArea\SetInitialMapArea.jpg">
      <CopyToOutputDirectory>PreserveNewest</CopyToOutputDirectory>
    </Content>
    <Content Include="Samples\Map\SetMapSpatialReference\SetMapSpatialReference.jpg">
      <CopyToOutputDirectory>PreserveNewest</CopyToOutputDirectory>
    </Content>
    <Content Include="Samples\Symbology\RenderPictureMarkers\RenderPictureMarkers.jpg">
      <CopyToOutputDirectory>PreserveNewest</CopyToOutputDirectory>
    </Content>
    <Content Include="Samples\Symbology\RenderSimpleMarkers\RenderSimpleMarkers.jpg">
      <CopyToOutputDirectory>PreserveNewest</CopyToOutputDirectory>
    </Content>
    <Content Include="Samples\Symbology\RenderUniqueValues\RenderUniqueValues.jpg">
      <CopyToOutputDirectory>PreserveNewest</CopyToOutputDirectory>
    </Content>
    <Content Include="Samples\MapView\ChangeViewpoint\ChangeViewpoint.jpg">
      <CopyToOutputDirectory>PreserveNewest</CopyToOutputDirectory>
    </Content>
    <Content Include="Samples\Search\FindAddress\metadata.json">
      <CopyToOutputDirectory>PreserveNewest</CopyToOutputDirectory>
    </Content>
    <Content Include="Samples\Search\FindAddress\FindAddress.jpg">
      <CopyToOutputDirectory>PreserveNewest</CopyToOutputDirectory>
    </Content>
    <Content Include="Samples\Layers\KmlLayerUrl\metadata.json">
      <CopyToOutputDirectory>PreserveNewest</CopyToOutputDirectory>
    </Content>
    <Content Include="Samples\Layers\KmlLayerUrl\KmlLayerUrl.jpg">
      <CopyToOutputDirectory>PreserveNewest</CopyToOutputDirectory>
    </Content>
  </ItemGroup>
  <ItemGroup>
<<<<<<< HEAD
    <Page Include="Samples\Data\AddGeoPackageFeatureTable\AddGeoPackageFeatureTable.xaml">
=======
    <Page Include="Samples\Data\AddShapefile\AddShapefile.xaml">
>>>>>>> 5969f166
      <Generator>MSBuild:Compile</Generator>
      <SubType>Designer</SubType>
    </Page>
    <Page Include="Samples\Data\StatisticalQuery\StatisticalQuery.xaml">
      <Generator>MSBuild:Compile</Generator>
      <SubType>Designer</SubType>
    </Page>
    <Page Include="Samples\Data\GenerateGeodatabase\GenerateGeodatabase.xaml">
      <Generator>MSBuild:Compile</Generator>
      <SubType>Designer</SubType>
    </Page>
    <Page Include="Samples\Data\StatsQueryGroupAndSort\StatsQueryGroupAndSort.xaml">
      <Generator>MSBuild:Compile</Generator>
      <SubType>Designer</SubType>
    </Page>
    <Page Include="Samples\Geoprocessing\AnalyzeHotspots\AnalyzeHotspots.xaml">
      <Generator>MSBuild:Compile</Generator>
      <SubType>Designer</SubType>
    </Page>
    <Page Include="Samples\Geoprocessing\AnalyzeViewshed\AnalyzeViewshed.xaml">
      <Generator>MSBuild:Compile</Generator>
      <SubType>Designer</SubType>
    </Page>
    <Page Include="Samples\Geoprocessing\ListGeodatabaseVersions\ListGeodatabaseVersions.xaml">
      <Generator>MSBuild:Compile</Generator>
      <SubType>Designer</SubType>
    </Page>
    <Page Include="Samples\GraphicsOverlay\AddGraphicsRenderer\AddGraphicsRenderer.xaml">
      <SubType>Designer</SubType>
      <Generator>MSBuild:Compile</Generator>
    </Page>
    <Page Include="Samples\GraphicsOverlay\IdentifyGraphics\IdentifyGraphics.xaml">
      <SubType>Designer</SubType>
      <Generator>MSBuild:Compile</Generator>
    </Page>
    <Page Include="Samples\Data\ServiceFeatureTableCache\ServiceFeatureTableCache.xaml">
      <SubType>Designer</SubType>
      <Generator>MSBuild:Compile</Generator>
    </Page>
    <Page Include="Samples\Data\ServiceFeatureTableManualCache\ServiceFeatureTableManualCache.xaml">
      <SubType>Designer</SubType>
      <Generator>MSBuild:Compile</Generator>
    </Page>
    <Page Include="Samples\Data\ServiceFeatureTableNoCache\ServiceFeatureTableNoCache.xaml">
      <SubType>Designer</SubType>
      <Generator>MSBuild:Compile</Generator>
    </Page>
    <Page Include="Samples\Data\FeatureLayerQuery\FeatureLayerQuery.xaml">
      <SubType>Designer</SubType>
      <Generator>MSBuild:Compile</Generator>
    </Page>
    <Page Include="Samples\GraphicsOverlay\SketchOnMap\SketchOnMap.xaml">
      <Generator>MSBuild:Compile</Generator>
      <SubType>Designer</SubType>
    </Page>
    <Page Include="Samples\Layers\ArcGISMapImageLayerUrl\ArcGISMapImageLayerUrl.xaml">
      <SubType>Designer</SubType>
      <Generator>MSBuild:Compile</Generator>
    </Page>
    <Page Include="Samples\Layers\ArcGISTiledLayerUrl\ArcGISTiledLayerUrl.xaml">
      <SubType>Designer</SubType>
      <Generator>MSBuild:Compile</Generator>
    </Page>
    <Page Include="Samples\Layers\ArcGISVectorTiledLayerUrl\ArcGISVectorTiledLayerUrl.xaml">
      <Generator>MSBuild:Compile</Generator>
      <SubType>Designer</SubType>
    </Page>
    <Page Include="Samples\Layers\ChangeSublayerVisibility\ChangeSublayerVisibility.xaml">
      <Generator>MSBuild:Compile</Generator>
      <SubType>Designer</SubType>
    </Page>
    <Page Include="Samples\Layers\ChangeFeatureLayerRenderer\ChangeFeatureLayerRenderer.xaml">
      <SubType>Designer</SubType>
      <Generator>MSBuild:Compile</Generator>
    </Page>
    <Page Include="Samples\Layers\CreateFeatureCollectionLayer\CreateFeatureCollectionLayer.xaml">
      <Generator>MSBuild:Compile</Generator>
      <SubType>Designer</SubType>
    </Page>
    <Page Include="Samples\Layers\FeatureCollectionLayerFromPortal\FeatureCollectionLayerFromPortal.xaml">
      <Generator>MSBuild:Compile</Generator>
      <SubType>Designer</SubType>
    </Page>
    <Page Include="Samples\Layers\FeatureCollectionLayerFromQuery\FeatureCollectionLayerFromQuery.xaml">
      <Generator>MSBuild:Compile</Generator>
      <SubType>Designer</SubType>
    </Page>
    <Page Include="Samples\Layers\FeatureLayerSelection\FeatureLayerSelection.xaml">
      <SubType>Designer</SubType>
      <Generator>MSBuild:Compile</Generator>
    </Page>
    <Page Include="Samples\Layers\TimeBasedQuery\TimeBasedQuery.xaml">
      <Generator>MSBuild:Compile</Generator>
      <SubType>Designer</SubType>
    </Page>
    <Page Include="Samples\Layers\FeatureLayerUrl\FeatureLayerUrl.xaml">
      <SubType>Designer</SubType>
      <Generator>MSBuild:Compile</Generator>
    </Page>
    <Page Include="Samples\Layers\KmlLayerFile\KmlLayerFile.xaml">
      <Generator>MSBuild:Compile</Generator>
      <SubType>Designer</SubType>
    </Page>
    <Page Include="Samples\Layers\RasterLayerImageServiceRaster\RasterLayerImageServiceRaster.xaml">
      <Generator>MSBuild:Compile</Generator>
      <SubType>Designer</SubType>
    </Page>
    <Page Include="Samples\Layers\SceneLayerUrl\SceneLayerUrl.xaml">
      <Generator>MSBuild:Compile</Generator>
      <SubType>Designer</SubType>
    </Page>
    <Page Include="Samples\Layers\RasterLayerRasterFunction\RasterLayerRasterFunction.xaml">
      <Generator>MSBuild:Compile</Generator>
      <SubType>Designer</SubType>
    </Page>
    <Page Include="Samples\Layers\WMSLayerUrl\WmsLayerUrl.xaml">
      <Generator>MSBuild:Compile</Generator>
      <SubType>Designer</SubType>
    </Page>
    <Page Include="Samples\Layers\WmsServiceCatalog\WmsServiceCatalog.xaml">
      <Generator>MSBuild:Compile</Generator>
      <SubType>Designer</SubType>
    </Page>
    <Page Include="Samples\Layers\WMTSLayer\WMTSLayer.xaml">
      <Generator>MSBuild:Compile</Generator>
      <SubType>Designer</SubType>
    </Page>
    <Page Include="Samples\Location\DisplayDeviceLocation\DisplayDeviceLocation.xaml">
      <Generator>MSBuild:Compile</Generator>
      <SubType>Designer</SubType>
    </Page>
    <Page Include="Samples\MapView\ShowMagnifier\ShowMagnifier.xaml">
      <Generator>MSBuild:Compile</Generator>
      <SubType>Designer</SubType>
    </Page>
    <Page Include="Samples\MapView\TakeScreenshot\TakeScreenshot.xaml">
      <Generator>MSBuild:Compile</Generator>
      <SubType>Designer</SubType>
    </Page>
    <Page Include="Samples\Map\AuthorMap\AuthorMap.xaml">
      <Generator>MSBuild:Compile</Generator>
      <SubType>Designer</SubType>
    </Page>
    <Page Include="Samples\Map\ManageBookmarks\ManageBookmarks.xaml">
      <Generator>MSBuild:Compile</Generator>
      <SubType>Designer</SubType>
    </Page>
    <Page Include="Samples\Map\OpenMobileMap\OpenMobileMap.xaml">
      <Generator>MSBuild:Compile</Generator>
      <SubType>Designer</SubType>
    </Page>
    <Page Include="Samples\Map\SearchPortalMaps\SearchPortalMaps.xaml">
      <Generator>MSBuild:Compile</Generator>
      <SubType>Designer</SubType>
    </Page>
    <Page Include="Samples\Map\SetMinMaxScale\SetMinMaxScale.xaml">
      <Generator>MSBuild:Compile</Generator>
      <SubType>Designer</SubType>
    </Page>
    <Page Include="Samples\MapView\DisplayLayerViewState\DisplayLayerViewState.xaml">
      <Generator>MSBuild:Compile</Generator>
      <SubType>Designer</SubType>
    </Page>
    <Page Include="Samples\MapView\DisplayDrawingStatus\DisplayDrawingStatus.xaml">
      <Generator>MSBuild:Compile</Generator>
      <SubType>Designer</SubType>
    </Page>
    <Page Include="Samples\Map\AccessLoadStatus\AccessLoadStatus.xaml">
      <SubType>Designer</SubType>
      <Generator>MSBuild:Compile</Generator>
    </Page>
    <Page Include="Samples\Map\ChangeBasemap\ChangeBasemap.xaml">
      <Generator>MSBuild:Compile</Generator>
      <SubType>Designer</SubType>
    </Page>
    <Page Include="Samples\Map\DisplayMap\DisplayMap.xaml">
      <SubType>Designer</SubType>
      <Generator>MSBuild:Compile</Generator>
    </Page>
    <Page Include="Samples\Layers\FeatureLayerDefinitionExpression\FeatureLayerDefinitionExpression.xaml">
      <Generator>MSBuild:Compile</Generator>
      <SubType>Designer</SubType>
    </Page>
    <Page Include="Samples\Map\OpenMapURL\OpenMapURL.xaml">
      <SubType>Designer</SubType>
      <Generator>MSBuild:Compile</Generator>
    </Page>
    <Page Include="Samples\MapView\MapRotation\MapRotation.xaml">
      <SubType>Designer</SubType>
      <Generator>MSBuild:Compile</Generator>
    </Page>
    <Page Include="Samples\Map\SetInitialMapLocation\SetInitialMapLocation.xaml">
      <SubType>Designer</SubType>
      <Generator>MSBuild:Compile</Generator>
    </Page>
    <Page Include="Samples\Map\SetInitialMapArea\SetInitialMapArea.xaml">
      <SubType>Designer</SubType>
      <Generator>MSBuild:Compile</Generator>
    </Page>
    <Page Include="Samples\Map\SetMapSpatialReference\SetMapSpatialReference.xaml">
      <SubType>Designer</SubType>
      <Generator>MSBuild:Compile</Generator>
    </Page>
    <Page Include="Samples\NetworkAnalysis\FindRoute\FindRoute.xaml">
      <Generator>MSBuild:Compile</Generator>
      <SubType>Designer</SubType>
    </Page>
    <Page Include="Samples\Symbology\UseDistanceCompositeSym\UseDistanceCompositeSym.xaml">
      <Generator>MSBuild:Compile</Generator>
      <SubType>Designer</SubType>
    </Page>
    <Page Include="Samples\Symbology\RenderPictureMarkers\RenderPictureMarkers.xaml">
      <SubType>Designer</SubType>
      <Generator>MSBuild:Compile</Generator>
    </Page>
    <Page Include="Samples\Symbology\RenderSimpleMarkers\RenderSimpleMarkers.xaml">
      <SubType>Designer</SubType>
      <Generator>MSBuild:Compile</Generator>
    </Page>
    <Page Include="Samples\Symbology\RenderUniqueValues\RenderUniqueValues.xaml">
      <SubType>Designer</SubType>
      <Generator>MSBuild:Compile</Generator>
    </Page>
    <Page Include="Samples\MapView\ChangeViewpoint\ChangeViewpoint.xaml">
      <SubType>Designer</SubType>
      <Generator>MSBuild:Compile</Generator>
    </Page>
    <Page Include="Samples\Tutorial\AuthorEditSaveMap\AuthorEditSaveMap.xaml">
      <Generator>MSBuild:Compile</Generator>
      <SubType>Designer</SubType>
    </Page>
    <Page Include="Samples\Search\FindAddress\FindAddress.xaml">
      <SubType>Designer</SubType>
      <Generator>MSBuild:Compile</Generator>
    </Page>
    <Page Include="Samples\MapView\ShowCallout\ShowCallout.xaml">
      <SubType>Designer</SubType>
      <Generator>MSBuild:Compile</Generator>
    </Page>
    <Page Include="Samples\Layers\KmlLayerUrl\KmlLayerUrl.xaml">
      <SubType>Designer</SubType>
      <Generator>MSBuild:Compile</Generator>
    </Page>
  </ItemGroup>
  <ItemGroup>
    <Content Include="Samples\Map\OpenMapURL\metadata.json">
      <CopyToOutputDirectory>PreserveNewest</CopyToOutputDirectory>
    </Content>
  </ItemGroup>
  <ItemGroup>
    <Content Include="Samples\Layers\ArcGISMapImageLayerUrl\metadata.json">
      <CopyToOutputDirectory>PreserveNewest</CopyToOutputDirectory>
    </Content>
    <Content Include="Samples\Layers\ArcGISTiledLayerUrl\metadata.json">
      <CopyToOutputDirectory>PreserveNewest</CopyToOutputDirectory>
    </Content>
  </ItemGroup>
  <ItemGroup>
    <Content Include="Samples\MapView\MapRotation\metadata.json">
      <CopyToOutputDirectory>PreserveNewest</CopyToOutputDirectory>
    </Content>
  </ItemGroup>
  <ItemGroup>
    <Content Include="Samples\Map\SetMapSpatialReference\metadata.json">
      <CopyToOutputDirectory>PreserveNewest</CopyToOutputDirectory>
    </Content>
  </ItemGroup>
  <ItemGroup>
    <Content Include="Samples\MapView\ChangeViewpoint\metadata.json">
      <CopyToOutputDirectory>PreserveNewest</CopyToOutputDirectory>
    </Content>
  </ItemGroup>
  <ItemGroup>
    <Content Include="Samples\Map\SetInitialMapLocation\metadata.json">
      <CopyToOutputDirectory>PreserveNewest</CopyToOutputDirectory>
    </Content>
  </ItemGroup>
  <ItemGroup>
    <Content Include="Samples\Map\SetInitialMapArea\metadata.json">
      <CopyToOutputDirectory>PreserveNewest</CopyToOutputDirectory>
    </Content>
  </ItemGroup>
  <ItemGroup>
    <Content Include="Samples\GraphicsOverlay\AddGraphicsRenderer\metadata.json">
      <CopyToOutputDirectory>PreserveNewest</CopyToOutputDirectory>
    </Content>
    <Content Include="Samples\Data\ServiceFeatureTableCache\metadata.json">
      <CopyToOutputDirectory>PreserveNewest</CopyToOutputDirectory>
    </Content>
  </ItemGroup>
  <ItemGroup>
    <Content Include="Samples\GraphicsOverlay\IdentifyGraphics\metadata.json">
      <CopyToOutputDirectory>PreserveNewest</CopyToOutputDirectory>
    </Content>
    <Content Include="Samples\Data\ServiceFeatureTableManualCache\metadata.json">
      <CopyToOutputDirectory>PreserveNewest</CopyToOutputDirectory>
    </Content>
  </ItemGroup>
  <ItemGroup>
    <Content Include="Samples\Data\ServiceFeatureTableNoCache\metadata.json">
      <CopyToOutputDirectory>PreserveNewest</CopyToOutputDirectory>
    </Content>
    <Content Include="Samples\Data\FeatureLayerQuery\metadata.json">
      <CopyToOutputDirectory>PreserveNewest</CopyToOutputDirectory>
    </Content>
  </ItemGroup>
  <ItemGroup>
    <Content Include="Samples\Layers\ChangeFeatureLayerRenderer\metadata.json">
      <CopyToOutputDirectory>PreserveNewest</CopyToOutputDirectory>
    </Content>
  </ItemGroup>
  <ItemGroup>
    <Content Include="Samples\Layers\FeatureLayerSelection\metadata.json">
      <CopyToOutputDirectory>PreserveNewest</CopyToOutputDirectory>
    </Content>
  </ItemGroup>
  <ItemGroup>
    <Content Include="Samples\Layers\FeatureLayerUrl\metadata.json">
      <CopyToOutputDirectory>PreserveNewest</CopyToOutputDirectory>
    </Content>
  </ItemGroup>
  <ItemGroup>
    <Content Include="Samples\Map\AccessLoadStatus\metadata.json">
      <CopyToOutputDirectory>PreserveNewest</CopyToOutputDirectory>
    </Content>
  </ItemGroup>
  <ItemGroup>
    <Content Include="Samples\Map\DisplayMap\metadata.json">
      <CopyToOutputDirectory>PreserveNewest</CopyToOutputDirectory>
    </Content>
  </ItemGroup>
  <ItemGroup>
    <Content Include="Samples\Layers\FeatureLayerDefinitionExpression\metadata.json">
      <CopyToOutputDirectory>PreserveNewest</CopyToOutputDirectory>
    </Content>
  </ItemGroup>
  <ItemGroup>
    <Content Include="Samples\Symbology\RenderPictureMarkers\metadata.json">
      <CopyToOutputDirectory>PreserveNewest</CopyToOutputDirectory>
    </Content>
  </ItemGroup>
  <ItemGroup>
    <Content Include="Samples\Symbology\RenderSimpleMarkers\metadata.json">
      <CopyToOutputDirectory>PreserveNewest</CopyToOutputDirectory>
    </Content>
  </ItemGroup>
  <ItemGroup>
    <Content Include="Samples\Symbology\RenderUniqueValues\metadata.json">
      <CopyToOutputDirectory>PreserveNewest</CopyToOutputDirectory>
    </Content>
  </ItemGroup>
  <ItemGroup>
    <Content Include="Samples\Map\ChangeBasemap\metadata.json">
      <CopyToOutputDirectory>PreserveNewest</CopyToOutputDirectory>
    </Content>
  </ItemGroup>
  <ItemGroup>
    <Content Include="Samples\Layers\ChangeSublayerVisibility\metadata.json">
      <CopyToOutputDirectory>PreserveNewest</CopyToOutputDirectory>
    </Content>
  </ItemGroup>
  <ItemGroup>
    <Content Include="Samples\Location\DisplayDeviceLocation\metadata.json">
      <CopyToOutputDirectory>PreserveNewest</CopyToOutputDirectory>
    </Content>
  </ItemGroup>
  <ItemGroup>
    <Content Include="Samples\MapView\DisplayDrawingStatus\metadata.json">
      <CopyToOutputDirectory>PreserveNewest</CopyToOutputDirectory>
    </Content>
  </ItemGroup>
  <ItemGroup>
    <Content Include="Samples\MapView\DisplayLayerViewState\metadata.json">
      <CopyToOutputDirectory>PreserveNewest</CopyToOutputDirectory>
    </Content>
  </ItemGroup>
  <ItemGroup>
    <Content Include="Samples\Map\SetMinMaxScale\metadata.json">
      <CopyToOutputDirectory>PreserveNewest</CopyToOutputDirectory>
    </Content>
  </ItemGroup>
  <ItemGroup>
    <Content Include="Samples\MapView\TakeScreenshot\metadata.json">
      <CopyToOutputDirectory>PreserveNewest</CopyToOutputDirectory>
    </Content>
  </ItemGroup>
  <ItemGroup>
    <Content Include="Samples\Layers\ArcGISVectorTiledLayerUrl\metadata.json">
      <CopyToOutputDirectory>PreserveNewest</CopyToOutputDirectory>
    </Content>
  </ItemGroup>
  <ItemGroup>
    <Content Include="Samples\Map\ManageBookmarks\metadata.json">
      <CopyToOutputDirectory>PreserveNewest</CopyToOutputDirectory>
    </Content>
  </ItemGroup>
  <ItemGroup>
    <Content Include="Samples\Map\AuthorMap\metadata.json">
      <CopyToOutputDirectory>PreserveNewest</CopyToOutputDirectory>
    </Content>
  </ItemGroup>
  <ItemGroup>
    <Content Include="Samples\Layers\CreateFeatureCollectionLayer\metadata.json">
      <CopyToOutputDirectory>PreserveNewest</CopyToOutputDirectory>
    </Content>
    <Content Include="Samples\Layers\FeatureCollectionLayerFromPortal\metadata.json">
      <CopyToOutputDirectory>PreserveNewest</CopyToOutputDirectory>
    </Content>
    <Content Include="Samples\Layers\FeatureCollectionLayerFromQuery\metadata.json">
      <CopyToOutputDirectory>PreserveNewest</CopyToOutputDirectory>
    </Content>
  </ItemGroup>
  <ItemGroup>
    <Content Include="Samples\Geoprocessing\AnalyzeHotspots\metadata.json">
      <CopyToOutputDirectory>PreserveNewest</CopyToOutputDirectory>
    </Content>
    <Content Include="Samples\Geoprocessing\AnalyzeViewshed\metadata.json">
      <CopyToOutputDirectory>PreserveNewest</CopyToOutputDirectory>
    </Content>
    <Content Include="Samples\Geoprocessing\ListGeodatabaseVersions\metadata.json">
      <CopyToOutputDirectory>PreserveNewest</CopyToOutputDirectory>
    </Content>
    <Content Include="Samples\Tutorial\AuthorEditSaveMap\metadata.json">
      <CopyToOutputDirectory>PreserveNewest</CopyToOutputDirectory>
    </Content>
    <Content Include="Samples\Symbology\UseDistanceCompositeSym\metadata.json">
      <CopyToOutputDirectory>PreserveNewest</CopyToOutputDirectory>
    </Content>
    <Content Include="Samples\MapView\ShowMagnifier\metadata.json">
      <CopyToOutputDirectory>PreserveNewest</CopyToOutputDirectory>
    </Content>
    <Content Include="Samples\GraphicsOverlay\SketchOnMap\metadata.json">
      <CopyToOutputDirectory>PreserveNewest</CopyToOutputDirectory>
    </Content>
    <Content Include="Samples\Map\SearchPortalMaps\metadata.json">
      <CopyToOutputDirectory>PreserveNewest</CopyToOutputDirectory>
    </Content>
    <Content Include="Samples\NetworkAnalysis\FindRoute\metadata.json">
      <CopyToOutputDirectory>PreserveNewest</CopyToOutputDirectory>
    </Content>
    <Content Include="Samples\Layers\WMTSLayer\metadata.json">
      <CopyToOutputDirectory>PreserveNewest</CopyToOutputDirectory>
    </Content>
    <Content Include="Samples\MapView\ShowCallout\metadata.json">
      <CopyToOutputDirectory>PreserveNewest</CopyToOutputDirectory>
    </Content>
    <Content Include="Samples\Layers\RasterLayerImageServiceRaster\metadata.json">
      <CopyToOutputDirectory>PreserveNewest</CopyToOutputDirectory>
    </Content>
    <Content Include="Samples\Layers\SceneLayerUrl\metadata.json">
      <CopyToOutputDirectory>PreserveNewest</CopyToOutputDirectory>
    </Content>
    <Content Include="Samples\Layers\RasterLayerRasterFunction\metadata.json">
      <CopyToOutputDirectory>PreserveNewest</CopyToOutputDirectory>
    </Content>
    <Content Include="Samples\Map\OpenMobileMap\metadata.json">
      <CopyToOutputDirectory>PreserveNewest</CopyToOutputDirectory>
    </Content>
    <Content Include="Samples\Data\GenerateGeodatabase\metadata.json">
      <CopyToOutputDirectory>Always</CopyToOutputDirectory>
    </Content>
  </ItemGroup>
  <ItemGroup>
    <Content Include="Samples\Data\StatisticalQuery\metadata.json">
      <CopyToOutputDirectory>PreserveNewest</CopyToOutputDirectory>
    </Content>
    <Content Include="Samples\Layers\WMSLayerUrl\metadata.json">
      <CopyToOutputDirectory>PreserveNewest</CopyToOutputDirectory>
    </Content>
    <Content Include="Samples\Layers\KmlLayerFile\metadata.json">
      <CopyToOutputDirectory>PreserveNewest</CopyToOutputDirectory>
    </Content>
    <Content Include="Samples\Data\StatsQueryGroupAndSort\metadata.json">
      <CopyToOutputDirectory>PreserveNewest</CopyToOutputDirectory>
    </Content>
    <Content Include="Samples\Layers\WmsServiceCatalog\metadata.json">
      <CopyToOutputDirectory>PreserveNewest</CopyToOutputDirectory>
    </Content>
    <Content Include="Samples\Data\AddShapefile\metadata.json">
      <CopyToOutputDirectory>PreserveNewest</CopyToOutputDirectory>
    </Content>
    <Content Include="Samples\Layers\TimeBasedQuery\metadata.json">
      <CopyToOutputDirectory>PreserveNewest</CopyToOutputDirectory>
    </Content>
  </ItemGroup>
  <ItemGroup>
    <None Include="packages.config" />
    <Content Include="Samples\Data\AddGeoPackageFeatureTable\metadata.json">
      <CopyToOutputDirectory>PreserveNewest</CopyToOutputDirectory>
    </Content>
  </ItemGroup>
  <Import Project="..\..\ArcGISRuntime.Samples.Shared\ArcGISRuntime.Samples.Shared.projitems" Label="Shared" />
  <Import Project="$(MSBuildToolsPath)\Microsoft.CSharp.targets" />
  <Import Project="..\..\..\packages\Esri.ArcGISRuntime.WPF.100.2.0\build\net452\Esri.ArcGISRuntime.WPF.targets" Condition="Exists('..\..\..\packages\Esri.ArcGISRuntime.WPF.100.2.0\build\net452\Esri.ArcGISRuntime.WPF.targets')" />
  <Target Name="EnsureNuGetPackageBuildImports" BeforeTargets="PrepareForBuild">
    <PropertyGroup>
      <ErrorText>This project references NuGet package(s) that are missing on this computer. Use NuGet Package Restore to download them.  For more information, see http://go.microsoft.com/fwlink/?LinkID=322105. The missing file is {0}.</ErrorText>
    </PropertyGroup>
    <Error Condition="!Exists('..\..\..\packages\Esri.ArcGISRuntime.WPF.100.2.0\build\net452\Esri.ArcGISRuntime.WPF.targets')" Text="$([System.String]::Format('$(ErrorText)', '..\..\..\packages\Esri.ArcGISRuntime.WPF.100.2.0\build\net452\Esri.ArcGISRuntime.WPF.targets'))" />
  </Target>
  <!-- To modify your build process, add your task inside one of the targets below and uncomment it. 
       Other similar extension points exist, see Microsoft.Common.targets.
  <Target Name="BeforeBuild">
  </Target>
  <Target Name="AfterBuild">
  </Target>
  -->
</Project><|MERGE_RESOLUTION|>--- conflicted
+++ resolved
@@ -56,13 +56,11 @@
   </ItemGroup>
   <ItemGroup>
     <Compile Include="Properties\AssemblyInfo.cs" />
-<<<<<<< HEAD
     <Compile Include="Samples\Data\AddGeoPackageFeatureTable\AddGeoPackageFeatureTable.xaml.cs">
       <DependentUpon>AddGeoPackageFeatureTable.xaml</DependentUpon>
-=======
+    </Compile>
     <Compile Include="Samples\Data\AddShapefile\AddShapefile.xaml.cs">
       <DependentUpon>AddShapefile.xaml</DependentUpon>
->>>>>>> 5969f166
     </Compile>
     <Compile Include="Samples\Data\StatisticalQuery\StatisticalQuery.xaml.cs">
       <DependentUpon>StatisticalQuery.xaml</DependentUpon>
@@ -249,13 +247,12 @@
     <Content Include="groups.json">
       <CopyToOutputDirectory>PreserveNewest</CopyToOutputDirectory>
     </Content>
-<<<<<<< HEAD
     <Content Include="Samples\Data\AddGeoPackageFeatureTable\AddGeoPackageFeatureTable.jpg">
-=======
+      <CopyToOutputDirectory>PreserveNewest</CopyToOutputDirectory>
+    </Content>
     <Content Include="Samples\Data\AddShapefile\AddShapefile.jpg">
->>>>>>> 5969f166
-      <CopyToOutputDirectory>PreserveNewest</CopyToOutputDirectory>
-    </Content>
+      <CopyToOutputDirectory>PreserveNewest</CopyToOutputDirectory>
+    </Content>    
     <Content Include="Samples\Data\StatisticalQuery\StatisticalQuery.jpg">
       <CopyToOutputDirectory>PreserveNewest</CopyToOutputDirectory>
     </Content>
@@ -445,14 +442,14 @@
     </Content>
   </ItemGroup>
   <ItemGroup>
-<<<<<<< HEAD
     <Page Include="Samples\Data\AddGeoPackageFeatureTable\AddGeoPackageFeatureTable.xaml">
-=======
+      <Generator>MSBuild:Compile</Generator>
+      <SubType>Designer</SubType>
+    </Page>
     <Page Include="Samples\Data\AddShapefile\AddShapefile.xaml">
->>>>>>> 5969f166
-      <Generator>MSBuild:Compile</Generator>
-      <SubType>Designer</SubType>
-    </Page>
+      <Generator>MSBuild:Compile</Generator>
+      <SubType>Designer</SubType>
+    </Page>    
     <Page Include="Samples\Data\StatisticalQuery\StatisticalQuery.xaml">
       <Generator>MSBuild:Compile</Generator>
       <SubType>Designer</SubType>
@@ -928,16 +925,16 @@
     <Content Include="Samples\Layers\WmsServiceCatalog\metadata.json">
       <CopyToOutputDirectory>PreserveNewest</CopyToOutputDirectory>
     </Content>
-    <Content Include="Samples\Data\AddShapefile\metadata.json">
-      <CopyToOutputDirectory>PreserveNewest</CopyToOutputDirectory>
-    </Content>
-    <Content Include="Samples\Layers\TimeBasedQuery\metadata.json">
-      <CopyToOutputDirectory>PreserveNewest</CopyToOutputDirectory>
-    </Content>
   </ItemGroup>
   <ItemGroup>
     <None Include="packages.config" />
     <Content Include="Samples\Data\AddGeoPackageFeatureTable\metadata.json">
+      <CopyToOutputDirectory>PreserveNewest</CopyToOutputDirectory>
+    </Content>
+    <Content Include="Samples\Data\AddShapefile\metadata.json">
+      <CopyToOutputDirectory>PreserveNewest</CopyToOutputDirectory>
+    </Content>
+    <Content Include="Samples\Layers\TimeBasedQuery\metadata.json">
       <CopyToOutputDirectory>PreserveNewest</CopyToOutputDirectory>
     </Content>
   </ItemGroup>
