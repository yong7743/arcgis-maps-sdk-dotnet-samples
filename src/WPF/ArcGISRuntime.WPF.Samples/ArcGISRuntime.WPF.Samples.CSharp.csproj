--- conflicted
+++ resolved
@@ -203,11 +203,8 @@
     <Content Include="Samples\GraphicsOverlay\SketchOnMap\SketchOnMap.jpg">
       <CopyToOutputDirectory>PreserveNewest</CopyToOutputDirectory>
     </Content>
-<<<<<<< HEAD
     <Content Include="Samples\MapView\ShowCallout\ShowCallout.jpg">
-=======
     <Content Include="Samples\Layers\WMTSLayer\WMTSLayer.jpg">
->>>>>>> 8bde5498
       <CopyToOutputDirectory>PreserveNewest</CopyToOutputDirectory>
     </Content>
     <Content Include="Samples\MapView\ShowMagnifier\ShowMagnifier.jpg">
