// Copyright 2018 Esri.
//
// Licensed under the Apache License, Version 2.0 (the "License"); you may not use this file except in compliance with the License.
// You may obtain a copy of the License at: http://www.apache.org/licenses/LICENSE-2.0
//
// Unless required by applicable law or agreed to in writing, software distributed under the License is distributed on an
// "AS IS" BASIS, WITHOUT WARRANTIES OR CONDITIONS OF ANY KIND, either express or implied. See the License for the specific
// language governing permissions and limitations under the License.

using Esri.ArcGISRuntime.Mapping;
using System;
using System.Collections.Generic;
using System.Linq;
using Xamarin.Forms;

namespace ArcGISRuntime.Samples.ArcGISVectorTiledLayerUrl
{
    [ArcGISRuntime.Samples.Shared.Attributes.Sample(
        "ArcGIS vector tiled layer (URL)",
        "Layers",
        "This sample demonstrates how to add an ArcVectorGISTiledLayer as a base layer in a map.",
        "")]
    public partial class ArcGISVectorTiledLayerUrl : ContentPage
    {
        private readonly Dictionary<string, Uri> _layerUrls = new Dictionary<string, Uri>()
        {
            {"Mid-Century", new Uri("http://www.arcgis.com/home/item.html?id=7675d44bb1e4428aa2c30a9b68f97822")},
            {"Colored Pencil", new Uri("http://www.arcgis.com/home/item.html?id=4cf7e1fb9f254dcda9c8fbadb15cf0f8")},
            {"Newspaper", new Uri("http://www.arcgis.com/home/item.html?id=dfb04de5f3144a80bc3f9f336228d24a")},
            {"Nova", new Uri("http://www.arcgis.com/home/item.html?id=75f4dfdff19e445395653121a95a85db")},
            {"World Street Map (Night)", new Uri("http://www.arcgis.com/home/item.html?id=86f556a2d1fd468181855a35e344567f")}
        };

        public ArcGISVectorTiledLayerUrl()
        {
            InitializeComponent();

            Title = "ArcGIS vector tiled layer (URL)";

            // Create the UI, setup the control references and execute initialization
            Initialize();
        }

        private void Initialize()
        {
            // Create a new ArcGISVectorTiledLayer with the navigation service URL
            ArcGISVectorTiledLayer vectorTiledLayer = new ArcGISVectorTiledLayer(_layerUrls.Values.First());

            // Create new Map with basemap
            Map myMap = new Map(new Basemap(vectorTiledLayer));

            // Assign the map to the MapView
            MyMapView.Map = myMap;
        }

        private async void OnChangeLayerButtonClicked(object sender, EventArgs e)
        {
            // Get list of layer names as array to show in an action sheet
            string[] layerNames = _layerUrls.Keys.ToArray();

            // Show sheet and get title from the selection
<<<<<<< HEAD
            string selectedLayer = await ((Page)Parent).DisplayActionSheet("Select layer", "Cancel", null, _layerUrls.Keys.ToArray());
=======
            string selectedLayer = await ((Page)Parent).DisplayActionSheet("Select layer", "Cancel", null, layerNames);
>>>>>>> e4f4085f

            // If selected cancel do nothing
            if (selectedLayer == "Cancel") return;

            // Create a new ArcGISVectorTiledLayer with the URL Selected by the user
            ArcGISVectorTiledLayer vectorTiledLayer = new ArcGISVectorTiledLayer(_layerUrls[selectedLayer]);

            // Create new Map with basemap and assigning to the MapView's Map
            MyMapView.Map = new Map(new Basemap(vectorTiledLayer));
        }
    }
}<|MERGE_RESOLUTION|>--- conflicted
+++ resolved
@@ -59,11 +59,7 @@
             string[] layerNames = _layerUrls.Keys.ToArray();
 
             // Show sheet and get title from the selection
-<<<<<<< HEAD
-            string selectedLayer = await ((Page)Parent).DisplayActionSheet("Select layer", "Cancel", null, _layerUrls.Keys.ToArray());
-=======
             string selectedLayer = await ((Page)Parent).DisplayActionSheet("Select layer", "Cancel", null, layerNames);
->>>>>>> e4f4085f
 
             // If selected cancel do nothing
             if (selectedLayer == "Cancel") return;
