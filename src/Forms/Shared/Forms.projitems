--- conflicted
+++ resolved
@@ -71,19 +71,15 @@
       <SubType>Code</SubType>
       <DependentUpon>ReadGeoPackage.xaml</DependentUpon>
     </Compile>
-<<<<<<< HEAD
     <Compile Include="$(MSBuildThisFileDirectory)Samples\GeometryEngine\ListTransformations\ListTransformations.xaml.cs">
       <SubType>Code</SubType>
       <DependentUpon>ListTransformations.xaml</DependentUpon>
-    </Compile>
-    <Compile Include="$(MSBuildThisFileDirectory)Samples\Layers\ChangeBlendRenderer\ChangeBlendRenderer.xaml.cs">
-=======
+    </Compile>    
     <Compile Include="$(MSBuildThisFileDirectory)Samples\Layers\RasterRgbRenderer\RasterRgbRenderer.xaml.cs">
       <SubType>Code</SubType>
       <DependentUpon>RasterRgbRenderer.xaml</DependentUpon>
     </Compile>
         <Compile Include="$(MSBuildThisFileDirectory)Samples\Layers\ChangeBlendRenderer\ChangeBlendRenderer.xaml.cs">
->>>>>>> f8a35f0b
       <SubType>Code</SubType>
       <DependentUpon>ChangeBlendRenderer.xaml</DependentUpon>
     </Compile>
@@ -198,11 +194,8 @@
   </ItemGroup>
   <ItemGroup>
     <!-- Screenshots -->
-<<<<<<< HEAD
+    <None Include="$(MSBuildThisFileDirectory)Samples\Analysis\ViewshedGeoElement\ViewshedGeoElement.jpg" />
     <None Include="$(MSBuildThisFileDirectory)Samples\GeometryEngine\ListTransformations\ListTransformations.jpg" />
-=======
-	<None Include="$(MSBuildThisFileDirectory)Samples\Analysis\ViewshedGeoElement\ViewshedGeoElement.jpg" />
->>>>>>> f8a35f0b
     <None Include="$(MSBuildThisFileDirectory)Samples\GraphicsOverlay\Animate3DGraphic\Animate3DGraphic.jpg" />
     <None Include="$(MSBuildThisFileDirectory)Samples\Layers\ChangeStretchRenderer\ChangeStretchRenderer.jpg" />
     <None Include="$(MSBuildThisFileDirectory)Samples\Geometry\FormatCoordinates\FormatCoordinates.jpg" />
