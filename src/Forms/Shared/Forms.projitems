﻿<?xml version="1.0" encoding="utf-8"?>
<Project xmlns="http://schemas.microsoft.com/developer/msbuild/2003">
  <PropertyGroup>
    <MSBuildAllProjects>$(MSBuildAllProjects);$(MSBuildThisFileFullPath)</MSBuildAllProjects>
    <HasSharedItems>true</HasSharedItems>
    <SharedGUID>05baeb1e-03dd-4bdc-b0eb-07b2679d9db8</SharedGUID>
  </PropertyGroup>
  <PropertyGroup Label="Configuration">
    <Import_RootNamespace>Forms</Import_RootNamespace>
  </PropertyGroup>
  <ItemGroup>
    <Compile Include="$(MSBuildThisFileDirectory)App.cs" />
    <Compile Include="$(MSBuildThisFileDirectory)CategoryListPage.xaml.cs">
      <DependentUpon>CategoryListPage.xaml</DependentUpon>
      <SubType>Code</SubType>
    </Compile>
    <Compile Include="$(MSBuildThisFileDirectory)Helpers\Logger.cs" />
    <Compile Include="$(MSBuildThisFileDirectory)Managers\DataManager.cs" />
    <Compile Include="$(MSBuildThisFileDirectory)Managers\SampleManager.cs" />
    <Compile Include="$(MSBuildThisFileDirectory)Managers\TreeItem.cs" />
    <Compile Include="$(MSBuildThisFileDirectory)Models\CategoryModel.cs" />
    <Compile Include="$(MSBuildThisFileDirectory)Models\FeaturedModel.cs" />
    <Compile Include="$(MSBuildThisFileDirectory)Models\SampleModel.cs" />
    <Compile Include="$(MSBuildThisFileDirectory)Models\SampleModelExtensions.cs" />
    <Compile Include="$(MSBuildThisFileDirectory)Models\SampleStructureMap.cs" />
    <Compile Include="$(MSBuildThisFileDirectory)Models\SubCategoryModel.cs" />
    <Compile Include="$(MSBuildThisFileDirectory)SampleListPage.xaml.cs">
      <DependentUpon>SampleListPage.xaml</DependentUpon>
      <SubType>Code</SubType>
    </Compile>
    <Compile Include="$(MSBuildThisFileDirectory)Samples\Data\ServiceFeatureTableManualCache\ServiceFeatureTableManualCache.xaml.cs">
      <SubType>Code</SubType>
      <DependentUpon>ServiceFeatureTableManualCache.xaml</DependentUpon>
    </Compile>
    <Compile Include="$(MSBuildThisFileDirectory)Samples\Data\ServiceFeatureTableCache\ServiceFeatureTableCache.xaml.cs">
      <SubType>Code</SubType>
      <DependentUpon>ServiceFeatureTableCache.xaml</DependentUpon>
    </Compile>
    <Compile Include="$(MSBuildThisFileDirectory)Samples\Data\FeatureLayerQuery\FeatureLayerQuery.xaml.cs">
      <SubType>Code</SubType>
      <DependentUpon>FeatureLayerQuery.xaml</DependentUpon>
    </Compile>
    <Compile Include="$(MSBuildThisFileDirectory)Samples\Data\ServiceFeatureTableNoCache\ServiceFeatureTableNoCache.xaml.cs">
      <SubType>Code</SubType>
      <DependentUpon>ServiceFeatureTableNoCache.xaml</DependentUpon>
    </Compile>
    <Compile Include="$(MSBuildThisFileDirectory)Samples\Geoprocessing\AnalyzeHotspots\AnalyzeHotspots.xaml.cs">
      <SubType>Code</SubType>
      <DependentUpon>AnalyzeHotspots.xaml</DependentUpon>
    </Compile>
    <Compile Include="$(MSBuildThisFileDirectory)Samples\Geoprocessing\AnalyzeViewshed\AnalyzeViewshed.xaml.cs">
      <SubType>Code</SubType>
      <DependentUpon>AnalyzeViewshed.xaml</DependentUpon>
    </Compile>
    <Compile Include="$(MSBuildThisFileDirectory)Samples\Geoprocessing\ListGeodatabaseVersions\ListGeodatabaseVersions.xaml.cs">
      <SubType>Code</SubType>
      <DependentUpon>ListGeodatabaseVersions.xaml</DependentUpon>
    </Compile>
    <Compile Include="$(MSBuildThisFileDirectory)Samples\GraphicsOverlay\AddGraphicsRenderer\AddGraphicsRenderer.xaml.cs">
      <SubType>Code</SubType>
      <DependentUpon>AddGraphicsRenderer.xaml</DependentUpon>
    </Compile>
    <Compile Include="$(MSBuildThisFileDirectory)Samples\GraphicsOverlay\IdentifyGraphics\IdentifyGraphics.xaml.cs">
      <SubType>Code</SubType>
      <DependentUpon>IdentifyGraphics.xaml</DependentUpon>
    </Compile>
    <Compile Include="$(MSBuildThisFileDirectory)Samples\GraphicsOverlay\SketchOnMap\SketchOnMap.xaml.cs">
      <DependentUpon>SketchOnMap.xaml</DependentUpon>
    </Compile>
    <Compile Include="$(MSBuildThisFileDirectory)Samples\Layers\ArcGISVectorTiledLayerUrl\ArcGISVectorTiledLayerUrl.xaml.cs">
      <DependentUpon>ArcGISVectorTiledLayerUrl.xaml</DependentUpon>
    </Compile>
    <Compile Include="$(MSBuildThisFileDirectory)Samples\Layers\CreateFeatureCollectionLayer\CreateFeatureCollectionLayer.xaml.cs">
      <DependentUpon>CreateFeatureCollectionLayer.xaml</DependentUpon>
    </Compile>
    <Compile Include="$(MSBuildThisFileDirectory)Samples\Layers\FeatureCollectionLayerFromPortal\FeatureCollectionLayerFromPortal.xaml.cs">
      <DependentUpon>FeatureCollectionLayerFromPortal.xaml</DependentUpon>
    </Compile>
    <Compile Include="$(MSBuildThisFileDirectory)Samples\Layers\FeatureCollectionLayerFromQuery\FeatureCollectionLayerFromQuery.xaml.cs">
      <DependentUpon>FeatureCollectionLayerFromQuery.xaml</DependentUpon>
    </Compile>
    <Compile Include="$(MSBuildThisFileDirectory)Samples\Layers\FeatureLayerDefinitionExpression\FeatureLayerDefinitionExpression.xaml.cs">
      <SubType>Code</SubType>
      <DependentUpon>FeatureLayerDefinitionExpression.xaml</DependentUpon>
    </Compile>
    <Compile Include="$(MSBuildThisFileDirectory)Samples\Layers\FeatureLayerSelection\FeatureLayerSelection.xaml.cs">
      <SubType>Code</SubType>
      <DependentUpon>FeatureLayerSelection.xaml</DependentUpon>
    </Compile>
    <Compile Include="$(MSBuildThisFileDirectory)Samples\Layers\ChangeSublayerVisibility\ChangeSublayerVisibility.xaml.cs">
      <SubType>Code</SubType>
      <DependentUpon>ChangeSublayerVisibility.xaml</DependentUpon>
    </Compile>
    <Compile Include="$(MSBuildThisFileDirectory)Samples\Layers\ArcGISMapImageLayerUrl\ArcGISMapImageLayerUrl.xaml.cs">
      <DependentUpon>ArcGISMapImageLayerUrl.xaml</DependentUpon>
      <SubType>Code</SubType>
    </Compile>
    <Compile Include="$(MSBuildThisFileDirectory)Samples\Layers\ArcGISTiledLayerUrl\ArcGISTiledLayerUrl.xaml.cs">
      <DependentUpon>ArcGISTiledLayerUrl.xaml</DependentUpon>
      <SubType>Code</SubType>
    </Compile>
    <Compile Include="$(MSBuildThisFileDirectory)Samples\Layers\ChangeFeatureLayerRenderer\ChangeFeatureLayerRenderer.xaml.cs">
      <DependentUpon>ChangeFeatureLayerRenderer.xaml</DependentUpon>
      <SubType>Code</SubType>
    </Compile>
    <Compile Include="$(MSBuildThisFileDirectory)Samples\Layers\FeatureLayerUrl\FeatureLayerUrl.xaml.cs">
      <SubType>Code</SubType>
      <DependentUpon>FeatureLayerUrl.xaml</DependentUpon>
    </Compile>
    <Compile Include="$(MSBuildThisFileDirectory)Samples\Layers\WMTSLayer\WMTSLayer.xaml.cs" />
    <Compile Include="$(MSBuildThisFileDirectory)Samples\Location\DisplayDeviceLocation\DisplayDeviceLocation.xaml.cs">
      <SubType>Code</SubType>
      <DependentUpon>DisplayDeviceLocation.xaml</DependentUpon>
    </Compile>
    <Compile Include="$(MSBuildThisFileDirectory)Samples\MapView\ChangeViewpoint\ChangeViewpoint.xaml.cs">
      <SubType>Code</SubType>
      <DependentUpon>ChangeViewpoint.xaml</DependentUpon>
    </Compile>
    <Compile Include="$(MSBuildThisFileDirectory)Samples\MapView\DisplayDrawingStatus\DisplayDrawingStatus.xaml.cs">
      <SubType>Code</SubType>
      <DependentUpon>DisplayDrawingStatus.xaml</DependentUpon>
    </Compile>
    <Compile Include="$(MSBuildThisFileDirectory)Samples\MapView\DisplayLayerViewState\DisplayLayerViewState.xaml.cs">
      <DependentUpon>DisplayLayerViewState.xaml</DependentUpon>
    </Compile>
    <Compile Include="$(MSBuildThisFileDirectory)Samples\MapView\ShowMagnifier\ShowMagnifier.xaml.cs">
      <DependentUpon>ShowMagnifier.xaml</DependentUpon>
    </Compile>
    <Compile Include="$(MSBuildThisFileDirectory)Samples\MapView\TakeScreenshot\TakeScreenshot.xaml.cs">
      <SubType>Code</SubType>
      <DependentUpon>TakeScreenshot.xaml</DependentUpon>
    </Compile>
    <Compile Include="$(MSBuildThisFileDirectory)Samples\MapView\MapRotation\MapRotation.xaml.cs">
      <SubType>Code</SubType>
      <DependentUpon>MapRotation.xaml</DependentUpon>
    </Compile>
    <Compile Include="$(MSBuildThisFileDirectory)Samples\Map\AccessLoadStatus\AccessLoadStatus.xaml.cs">
      <SubType>Code</SubType>
      <DependentUpon>AccessLoadStatus.xaml</DependentUpon>
    </Compile>
    <Compile Include="$(MSBuildThisFileDirectory)Samples\Map\AuthorMap\AuthorMap.xaml.cs">
      <DependentUpon>AuthorMap.xaml</DependentUpon>
      <SubType>Code</SubType>
    </Compile>
    <Compile Include="$(MSBuildThisFileDirectory)Samples\Map\AuthorMap\SaveMapPage.xaml.cs">
      <DependentUpon>SaveMapPage.xaml</DependentUpon>
    </Compile>
    <Compile Include="$(MSBuildThisFileDirectory)Samples\Map\ChangeBasemap\ChangeBasemap.xaml.cs">
      <DependentUpon>ChangeBasemap.xaml</DependentUpon>
      <SubType>Code</SubType>
    </Compile>
    <Compile Include="$(MSBuildThisFileDirectory)Samples\Map\DisplayMap\DisplayMap.xaml.cs">
      <SubType>Code</SubType>
      <DependentUpon>DisplayMap.xaml</DependentUpon>
    </Compile>
    <Compile Include="$(MSBuildThisFileDirectory)Samples\Map\ManageBookmarks\ManageBookmarks.xaml.cs">
      <DependentUpon>ManageBookmarks.xaml</DependentUpon>
    </Compile>
    <Compile Include="$(MSBuildThisFileDirectory)Samples\Map\OpenExistingMap\OpenExistingMap.xaml.cs">
      <SubType>Code</SubType>
      <DependentUpon>OpenExistingMap.xaml</DependentUpon>
    </Compile>
    <Compile Include="$(MSBuildThisFileDirectory)Samples\Map\SearchPortalMaps\SearchPortalMaps.xaml.cs">
      <SubType>Code</SubType>
      <DependentUpon>SearchPortalMaps.xaml</DependentUpon>
    </Compile>
    <Compile Include="$(MSBuildThisFileDirectory)Samples\Map\SetInitialMapArea\SetInitialMapArea.xaml.cs">
      <SubType>Code</SubType>
      <DependentUpon>SetInitialMapArea.xaml</DependentUpon>
    </Compile>
    <Compile Include="$(MSBuildThisFileDirectory)Samples\Map\SetInitialMapLocation\SetInitialMapLocation.xaml.cs">
      <SubType>Code</SubType>
      <DependentUpon>SetInitialMapLocation.xaml</DependentUpon>
    </Compile>
    <Compile Include="$(MSBuildThisFileDirectory)Samples\Map\SetMapSpatialReference\SetMapSpatialReference.xaml.cs">
      <SubType>Code</SubType>
      <DependentUpon>SetMapSpatialReference.xaml</DependentUpon>
    </Compile>
    <Compile Include="$(MSBuildThisFileDirectory)Samples\Map\SetMinMaxScale\SetMinMaxScale.xaml.cs">
      <SubType>Code</SubType>
      <DependentUpon>SetMinMaxScale.xaml</DependentUpon>
    </Compile>
    <Compile Include="$(MSBuildThisFileDirectory)Samples\Symbology\RenderSimpleMarkers\RenderSimpleMarkers.xaml.cs">
      <SubType>Code</SubType>
      <DependentUpon>RenderSimpleMarkers.xaml</DependentUpon>
    </Compile>
    <Compile Include="$(MSBuildThisFileDirectory)Samples\Symbology\RenderPictureMarkers\RenderPictureMarkers.xaml.cs">
      <SubType>Code</SubType>
      <DependentUpon>RenderPictureMarkers.xaml</DependentUpon>
    </Compile>
    <Compile Include="$(MSBuildThisFileDirectory)Samples\Symbology\RenderUniqueValues\RenderUniqueValues.xaml.cs">
      <SubType>Code</SubType>
      <DependentUpon>RenderUniqueValues.xaml</DependentUpon>
    </Compile>
    <Compile Include="$(MSBuildThisFileDirectory)Samples\Symbology\UseDistanceCompositeSym\UseDistanceCompositeSym.xaml.cs">
      <SubType>Code</SubType>
      <DependentUpon>UseDistanceCompositeSym.xaml</DependentUpon>
    </Compile>
    <Compile Include="$(MSBuildThisFileDirectory)Samples\Tutorial\AuthorEditSaveMap\AuthorEditSaveMap.xaml.cs">
      <DependentUpon>AuthorEditSaveMap.xaml</DependentUpon>
      <SubType>Code</SubType>
    </Compile>
    <Compile Include="$(MSBuildThisFileDirectory)Samples\Tutorial\AuthorEditSaveMap\SaveMapPage.xaml.cs">
      <DependentUpon>SaveMapPage.xaml</DependentUpon>
      <SubType>Code</SubType>
    </Compile>
    <Compile Include="$(MSBuildThisFileDirectory)Samples\MapView\ShowCallout\ShowCallout.xaml.cs">
      <SubType>Code</SubType>
      <DependentUpon>ShowCallout.xaml</DependentUpon>
    </Compile>
  </ItemGroup>
  <ItemGroup>
    <EmbeddedResource Include="$(MSBuildThisFileDirectory)Samples\Data\ServiceFeatureTableManualCache\metadata.json" />
    <EmbeddedResource Include="$(MSBuildThisFileDirectory)Samples\Data\ServiceFeatureTableManualCache\ServiceFeatureTableManualCache.jpg">
      <CopyToOutputDirectory>PreserveNewest</CopyToOutputDirectory>
    </EmbeddedResource>
    <EmbeddedResource Include="$(MSBuildThisFileDirectory)Samples\Data\ServiceFeatureTableManualCache\ServiceFeatureTableManualCache.xaml">
      <Generator>MSBuild:UpdateDesignTimeXaml</Generator>
    </EmbeddedResource>
    <EmbeddedResource Include="$(MSBuildThisFileDirectory)Samples\Data\ServiceFeatureTableCache\metadata.json" />
    <EmbeddedResource Include="$(MSBuildThisFileDirectory)Samples\Data\ServiceFeatureTableCache\ServiceFeatureTableCache.jpg">
      <CopyToOutputDirectory>PreserveNewest</CopyToOutputDirectory>
    </EmbeddedResource>
    <EmbeddedResource Include="$(MSBuildThisFileDirectory)Samples\Data\ServiceFeatureTableCache\ServiceFeatureTableCache.xaml">
      <Generator>MSBuild:UpdateDesignTimeXaml</Generator>
    </EmbeddedResource>
    <EmbeddedResource Include="$(MSBuildThisFileDirectory)Samples\Data\FeatureLayerQuery\metadata.json" />
    <EmbeddedResource Include="$(MSBuildThisFileDirectory)Samples\Data\FeatureLayerQuery\FeatureLayerQuery.jpg">
      <CopyToOutputDirectory>PreserveNewest</CopyToOutputDirectory>
    </EmbeddedResource>
    <EmbeddedResource Include="$(MSBuildThisFileDirectory)Samples\Data\FeatureLayerQuery\FeatureLayerQuery.xaml">
      <Generator>MSBuild:UpdateDesignTimeXaml</Generator>
    </EmbeddedResource>
    <EmbeddedResource Include="$(MSBuildThisFileDirectory)Samples\Data\ServiceFeatureTableNoCache\ServiceFeatureTableNoCache.jpg">
      <CopyToOutputDirectory>PreserveNewest</CopyToOutputDirectory>
    </EmbeddedResource>
    <EmbeddedResource Include="$(MSBuildThisFileDirectory)Samples\Data\ServiceFeatureTableNoCache\ServiceFeatureTableNoCache.xaml">
      <Generator>MSBuild:UpdateDesignTimeXaml</Generator>
    </EmbeddedResource>
    <EmbeddedResource Include="$(MSBuildThisFileDirectory)Samples\Data\ServiceFeatureTableNoCache\metadata.json" />
    <EmbeddedResource Include="$(MSBuildThisFileDirectory)Samples\GraphicsOverlay\AddGraphicsRenderer\metadata.json" />
    <EmbeddedResource Include="$(MSBuildThisFileDirectory)Samples\GraphicsOverlay\AddGraphicsRenderer\AddGraphicsRenderer.xaml">
      <Generator>MSBuild:UpdateDesignTimeXaml</Generator>
    </EmbeddedResource>
    <EmbeddedResource Include="$(MSBuildThisFileDirectory)Samples\GraphicsOverlay\IdentifyGraphics\IdentifyGraphics.xaml">
      <Generator>MSBuild:UpdateDesignTimeXaml</Generator>
    </EmbeddedResource>
    <EmbeddedResource Include="$(MSBuildThisFileDirectory)Samples\GraphicsOverlay\IdentifyGraphics\metadata.json" />
    <EmbeddedResource Include="$(MSBuildThisFileDirectory)Samples\Layers\FeatureLayerDefinitionExpression\FeatureLayerDefinitionExpression.jpg">
      <CopyToOutputDirectory>PreserveNewest</CopyToOutputDirectory>
    </EmbeddedResource>
    <EmbeddedResource Include="$(MSBuildThisFileDirectory)Samples\Layers\FeatureLayerDefinitionExpression\FeatureLayerDefinitionExpression.xaml">
      <SubType>Designer</SubType>
      <Generator>MSBuild:UpdateDesignTimeXaml</Generator>
    </EmbeddedResource>
    <EmbeddedResource Include="$(MSBuildThisFileDirectory)Samples\Layers\FeatureLayerDefinitionExpression\metadata.json" />
    <EmbeddedResource Include="$(MSBuildThisFileDirectory)Samples\Layers\FeatureLayerSelection\FeatureLayerSelection.jpg">
      <CopyToOutputDirectory>PreserveNewest</CopyToOutputDirectory>
    </EmbeddedResource>
    <EmbeddedResource Include="$(MSBuildThisFileDirectory)Samples\Layers\FeatureLayerSelection\FeatureLayerSelection.xaml">
      <SubType>Designer</SubType>
      <Generator>MSBuild:UpdateDesignTimeXaml</Generator>
    </EmbeddedResource>
    <EmbeddedResource Include="$(MSBuildThisFileDirectory)Samples\Layers\FeatureLayerSelection\metadata.json" />
    <EmbeddedResource Include="$(MSBuildThisFileDirectory)Samples\Layers\ChangeSublayerVisibility\ChangeSublayerVisibility.jpg" />
    <EmbeddedResource Include="$(MSBuildThisFileDirectory)Samples\Layers\ChangeSublayerVisibility\ChangeSublayerVisibility.xaml">
      <Generator>MSBuild:UpdateDesignTimeXaml</Generator>
    </EmbeddedResource>
    <EmbeddedResource Include="$(MSBuildThisFileDirectory)Samples\Layers\ChangeSublayerVisibility\metadata.json" />
    <EmbeddedResource Include="$(MSBuildThisFileDirectory)Samples\Layers\ArcGISMapImageLayerUrl\ArcGISMapImageLayerUrl.jpg" />
    <EmbeddedResource Include="$(MSBuildThisFileDirectory)Samples\Layers\ArcGISTiledLayerUrl\ArcGISTiledLayerUrl.jpg">
      <CopyToOutputDirectory>PreserveNewest</CopyToOutputDirectory>
    </EmbeddedResource>
    <EmbeddedResource Include="$(MSBuildThisFileDirectory)Samples\Layers\ArcGISTiledLayerUrl\metadata.json" />
    <EmbeddedResource Include="$(MSBuildThisFileDirectory)Samples\Layers\ArcGISMapImageLayerUrl\metadata.json" />
    <EmbeddedResource Include="$(MSBuildThisFileDirectory)groups.json" />
    <EmbeddedResource Include="$(MSBuildThisFileDirectory)Samples\Layers\ChangeFeatureLayerRenderer\metadata.json" />
    <EmbeddedResource Include="$(MSBuildThisFileDirectory)Samples\Layers\FeatureLayerUrl\metadata.json" />
    <EmbeddedResource Include="$(MSBuildThisFileDirectory)Samples\Layers\FeatureLayerUrl\FeatureLayerUrl.jpg">
      <CopyToOutputDirectory>PreserveNewest</CopyToOutputDirectory>
    </EmbeddedResource>
    <EmbeddedResource Include="$(MSBuildThisFileDirectory)Samples\Layers\FeatureLayerUrl\FeatureLayerUrl.xaml">
      <Generator>MSBuild:UpdateDesignTimeXaml</Generator>
    </EmbeddedResource>
    <EmbeddedResource Include="$(MSBuildThisFileDirectory)Samples\Location\DisplayDeviceLocation\DisplayDeviceLocation.jpg" />
    <EmbeddedResource Include="$(MSBuildThisFileDirectory)Samples\Location\DisplayDeviceLocation\DisplayDeviceLocation.xaml">
      <SubType>Designer</SubType>
      <Generator>MSBuild:UpdateDesignTimeXaml</Generator>
    </EmbeddedResource>
    <EmbeddedResource Include="$(MSBuildThisFileDirectory)Samples\Location\DisplayDeviceLocation\metadata.json" />
    <EmbeddedResource Include="$(MSBuildThisFileDirectory)Samples\MapView\ChangeViewpoint\metadata.json" />
    <EmbeddedResource Include="$(MSBuildThisFileDirectory)Samples\MapView\ChangeViewpoint\ChangeViewpoint.jpg">
      <CopyToOutputDirectory>PreserveNewest</CopyToOutputDirectory>
    </EmbeddedResource>
    <EmbeddedResource Include="$(MSBuildThisFileDirectory)Samples\MapView\ChangeViewpoint\ChangeViewpoint.xaml">
      <Generator>MSBuild:UpdateDesignTimeXaml</Generator>
    </EmbeddedResource>
    <EmbeddedResource Include="$(MSBuildThisFileDirectory)Samples\MapView\DisplayDrawingStatus\DisplayDrawingStatus.jpg">
      <CopyToOutputDirectory>PreserveNewest</CopyToOutputDirectory>
    </EmbeddedResource>
    <EmbeddedResource Include="$(MSBuildThisFileDirectory)Samples\MapView\DisplayDrawingStatus\DisplayDrawingStatus.xaml">
      <Generator>MSBuild:UpdateDesignTimeXaml</Generator>
    </EmbeddedResource>
    <EmbeddedResource Include="$(MSBuildThisFileDirectory)Samples\MapView\DisplayDrawingStatus\metadata.json" />
    <EmbeddedResource Include="$(MSBuildThisFileDirectory)Samples\MapView\TakeScreenshot\TakeScreenshot.jpg">
      <CopyToOutputDirectory>PreserveNewest</CopyToOutputDirectory>
    </EmbeddedResource>
    <EmbeddedResource Include="$(MSBuildThisFileDirectory)Samples\MapView\TakeScreenshot\TakeScreenshot.xaml">
      <Generator>MSBuild:UpdateDesignTimeXaml</Generator>
    </EmbeddedResource>
    <EmbeddedResource Include="$(MSBuildThisFileDirectory)Samples\MapView\TakeScreenshot\metadata.json" />
    <EmbeddedResource Include="$(MSBuildThisFileDirectory)Samples\MapView\MapRotation\MapRotation.jpg">
      <CopyToOutputDirectory>PreserveNewest</CopyToOutputDirectory>
    </EmbeddedResource>
    <EmbeddedResource Include="$(MSBuildThisFileDirectory)Samples\MapView\MapRotation\MapRotation.xaml">
      <Generator>MSBuild:UpdateDesignTimeXaml</Generator>
    </EmbeddedResource>
    <EmbeddedResource Include="$(MSBuildThisFileDirectory)Samples\MapView\MapRotation\metadata.json" />
    <EmbeddedResource Include="$(MSBuildThisFileDirectory)Samples\Map\AccessLoadStatus\metadata.json" />
    <EmbeddedResource Include="$(MSBuildThisFileDirectory)Samples\Map\AccessLoadStatus\AccessLoadStatus.jpg">
      <CopyToOutputDirectory>PreserveNewest</CopyToOutputDirectory>
    </EmbeddedResource>
    <EmbeddedResource Include="$(MSBuildThisFileDirectory)Samples\Map\AccessLoadStatus\AccessLoadStatus.xaml">
      <Generator>MSBuild:UpdateDesignTimeXaml</Generator>
    </EmbeddedResource>
    <EmbeddedResource Include="$(MSBuildThisFileDirectory)Samples\Map\ChangeBasemap\ChangeBasemap.jpg">
      <CopyToOutputDirectory>PreserveNewest</CopyToOutputDirectory>
    </EmbeddedResource>
    <EmbeddedResource Include="$(MSBuildThisFileDirectory)Samples\Map\ChangeBasemap\metadata.json" />
    <EmbeddedResource Include="$(MSBuildThisFileDirectory)Samples\Map\DisplayMap\metadata.json" />
    <EmbeddedResource Include="$(MSBuildThisFileDirectory)Samples\Map\DisplayMap\DisplayMap.jpg">
      <CopyToOutputDirectory>PreserveNewest</CopyToOutputDirectory>
    </EmbeddedResource>
    <EmbeddedResource Include="$(MSBuildThisFileDirectory)Samples\Map\DisplayMap\DisplayMap.xaml">
      <Generator>MSBuild:UpdateDesignTimeXaml</Generator>
    </EmbeddedResource>
    <EmbeddedResource Include="$(MSBuildThisFileDirectory)Samples\Map\OpenExistingMap\metadata.json" />
    <EmbeddedResource Include="$(MSBuildThisFileDirectory)Samples\Map\OpenExistingMap\OpenExistingMap.jpg">
      <CopyToOutputDirectory>PreserveNewest</CopyToOutputDirectory>
    </EmbeddedResource>
    <EmbeddedResource Include="$(MSBuildThisFileDirectory)Samples\Map\OpenExistingMap\OpenExistingMap.xaml">
      <Generator>MSBuild:UpdateDesignTimeXaml</Generator>
    </EmbeddedResource>
    <EmbeddedResource Include="$(MSBuildThisFileDirectory)Samples\Map\SearchPortalMaps\SearchPortalMaps.xaml">
      <Generator>MSBuild:UpdateDesignTimeXaml</Generator>
    </EmbeddedResource>
    <EmbeddedResource Include="$(MSBuildThisFileDirectory)Samples\Map\SetInitialMapArea\metadata.json" />
    <EmbeddedResource Include="$(MSBuildThisFileDirectory)Samples\Map\SetInitialMapArea\SetInitialMapArea.jpg">
      <CopyToOutputDirectory>PreserveNewest</CopyToOutputDirectory>
    </EmbeddedResource>
    <EmbeddedResource Include="$(MSBuildThisFileDirectory)Samples\Map\SetInitialMapArea\SetInitialMapArea.xaml">
      <Generator>MSBuild:UpdateDesignTimeXaml</Generator>
    </EmbeddedResource>
    <EmbeddedResource Include="$(MSBuildThisFileDirectory)Samples\Map\SetInitialMapLocation\metadata.json" />
    <EmbeddedResource Include="$(MSBuildThisFileDirectory)Samples\Map\SetInitialMapLocation\SetInitialMapLocation.jpg">
      <CopyToOutputDirectory>PreserveNewest</CopyToOutputDirectory>
    </EmbeddedResource>
    <EmbeddedResource Include="$(MSBuildThisFileDirectory)Samples\Map\SetInitialMapLocation\SetInitialMapLocation.xaml">
      <Generator>MSBuild:UpdateDesignTimeXaml</Generator>
    </EmbeddedResource>
    <EmbeddedResource Include="$(MSBuildThisFileDirectory)Samples\Map\SetMapSpatialReference\metadata.json" />
    <EmbeddedResource Include="$(MSBuildThisFileDirectory)Samples\Map\SetMapSpatialReference\SetMapSpatialReference.jpg">
      <CopyToOutputDirectory>PreserveNewest</CopyToOutputDirectory>
    </EmbeddedResource>
    <EmbeddedResource Include="$(MSBuildThisFileDirectory)Samples\Map\SetMapSpatialReference\SetMapSpatialReference.xaml">
      <Generator>MSBuild:UpdateDesignTimeXaml</Generator>
    </EmbeddedResource>
    <EmbeddedResource Include="$(MSBuildThisFileDirectory)Samples\Map\SetMinMaxScale\SetMinMaxScale.jpg">
      <CopyToOutputDirectory>PreserveNewest</CopyToOutputDirectory>
    </EmbeddedResource>
    <EmbeddedResource Include="$(MSBuildThisFileDirectory)Samples\Map\SetMinMaxScale\SetMinMaxScale.xaml">
      <Generator>MSBuild:UpdateDesignTimeXaml</Generator>
    </EmbeddedResource>
    <EmbeddedResource Include="$(MSBuildThisFileDirectory)Samples\Map\SetMinMaxScale\metadata.json" />
    <EmbeddedResource Include="$(MSBuildThisFileDirectory)Samples\Symbology\RenderSimpleMarkers\metadata.json" />
    <EmbeddedResource Include="$(MSBuildThisFileDirectory)Samples\Symbology\RenderSimpleMarkers\RenderSimpleMarkers.xaml">
      <Generator>MSBuild:UpdateDesignTimeXaml</Generator>
    </EmbeddedResource>
    <EmbeddedResource Include="$(MSBuildThisFileDirectory)Samples\Symbology\RenderPictureMarkers\metadata.json" />
    <EmbeddedResource Include="$(MSBuildThisFileDirectory)Samples\Symbology\RenderPictureMarkers\RenderPictureMarkers.xaml">
      <Generator>MSBuild:UpdateDesignTimeXaml</Generator>
    </EmbeddedResource>
    <EmbeddedResource Include="$(MSBuildThisFileDirectory)Samples\Symbology\RenderUniqueValues\RenderUniqueValues.xaml">
      <Generator>MSBuild:UpdateDesignTimeXaml</Generator>
    </EmbeddedResource>
    <EmbeddedResource Include="$(MSBuildThisFileDirectory)Samples\Symbology\UseDistanceCompositeSym\UseDistanceCompositeSym.xaml">
      <Generator>MSBuild:UpdateDesignTimeXaml</Generator>
    </EmbeddedResource>
    <EmbeddedResource Include="$(MSBuildThisFileDirectory)Samples\MapView\ShowCallout\metadata.json" />
    <EmbeddedResource Include="$(MSBuildThisFileDirectory)Samples\MapView\ShowCallout\ShowCallout.xaml">
      <Generator>MSBuild:UpdateDesignTimeXaml</Generator>
    </EmbeddedResource>
  </ItemGroup>
  <ItemGroup>
    <EmbeddedResource Include="$(MSBuildThisFileDirectory)CategoryListPage.xaml">
      <Generator>MSBuild:UpdateDesignTimeXaml</Generator>
    </EmbeddedResource>
    <EmbeddedResource Include="$(MSBuildThisFileDirectory)SampleListPage.xaml">
      <Generator>MSBuild:UpdateDesignTimeXaml</Generator>
    </EmbeddedResource>
    <EmbeddedResource Include="$(MSBuildThisFileDirectory)Samples\Layers\ArcGISMapImageLayerUrl\ArcGISMapImageLayerUrl.xaml">
      <Generator>MSBuild:UpdateDesignTimeXaml</Generator>
    </EmbeddedResource>
    <EmbeddedResource Include="$(MSBuildThisFileDirectory)Samples\Layers\ArcGISTiledLayerUrl\ArcGISTiledLayerUrl.xaml">
      <Generator>MSBuild:UpdateDesignTimeXaml</Generator>
    </EmbeddedResource>
  </ItemGroup>
  <ItemGroup>
    <Content Include="$(MSBuildThisFileDirectory)Samples\Geoprocessing\AnalyzeHotspots\AnalyzeHotspots.jpg" />
    <Content Include="$(MSBuildThisFileDirectory)Samples\Geoprocessing\AnalyzeViewshed\AnalyzeViewshed.jpg" />
    <Content Include="$(MSBuildThisFileDirectory)Samples\Geoprocessing\ListGeodatabaseVersions\ListGeodatabaseVersions.jpg" />
    <EmbeddedResource Include="$(MSBuildThisFileDirectory)Samples\Layers\WMTSLayer\metadata.json" />
    <EmbeddedResource Include="$(MSBuildThisFileDirectory)Samples\Layers\WMTSLayer\WMTSLayer.jpg">
      <CopyToOutputDirectory>PreserveNewest</CopyToOutputDirectory>
    </EmbeddedResource>
    <EmbeddedResource Include="$(MSBuildThisFileDirectory)Samples\GraphicsOverlay\SketchOnMap\metadata.json" />
    <Content Include="$(MSBuildThisFileDirectory)Samples\GraphicsOverlay\SketchOnMap\SketchOnMap.jpg" />
    <EmbeddedResource Include="$(MSBuildThisFileDirectory)Samples\Map\SearchPortalMaps\metadata.json">
      <CopyToOutputDirectory>Never</CopyToOutputDirectory>
    </EmbeddedResource>
    <EmbeddedResource Include="$(MSBuildThisFileDirectory)Samples\Geoprocessing\ListGeodatabaseVersions\metadata.json" />
    <EmbeddedResource Include="$(MSBuildThisFileDirectory)Samples\Geoprocessing\AnalyzeViewshed\metadata.json" />
    <EmbeddedResource Include="$(MSBuildThisFileDirectory)Samples\Geoprocessing\AnalyzeHotspots\metadata.json" />
    <Content Include="$(MSBuildThisFileDirectory)Samples\GraphicsOverlay\AddGraphicsRenderer\AddGraphicsRenderer.jpg" />
    <Content Include="$(MSBuildThisFileDirectory)Samples\GraphicsOverlay\IdentifyGraphics\IdentifyGraphics.jpg" />
    <Content Include="$(MSBuildThisFileDirectory)Samples\Layers\ArcGISVectorTiledLayerUrl\ArcGISVectorTiledLayerUrl.jpg" />
    <Content Include="$(MSBuildThisFileDirectory)Samples\Map\AuthorMap\AuthorMap.jpg">
      <CopyToOutputDirectory>PreserveNewest</CopyToOutputDirectory>
    </Content>
    <Content Include="$(MSBuildThisFileDirectory)Samples\Symbology\UseDistanceCompositeSym\UseDistanceCompositeSym.jpg" />
    <EmbeddedResource Include="$(MSBuildThisFileDirectory)Samples\Symbology\UseDistanceCompositeSym\metadata.json" />
    <Content Include="$(MSBuildThisFileDirectory)Samples\Tutorial\AuthorEditSaveMap\AuthorEditSaveMap.jpg">
      <CopyToOutputDirectory>Never</CopyToOutputDirectory>
    </Content>
    <EmbeddedResource Include="$(MSBuildThisFileDirectory)Samples\Tutorial\AuthorEditSaveMap\metadata.json" />
    <EmbeddedResource Include="$(MSBuildThisFileDirectory)Samples\Map\AuthorMap\metadata.json" />
    <EmbeddedResource Include="$(MSBuildThisFileDirectory)Samples\MapView\DisplayLayerViewState\DisplayLayerViewState.jpg">
      <CopyToOutputDirectory>PreserveNewest</CopyToOutputDirectory>
    </EmbeddedResource>
    <EmbeddedResource Include="$(MSBuildThisFileDirectory)Samples\MapView\DisplayLayerViewState\metadata.json" />
    <EmbeddedResource Include="$(MSBuildThisFileDirectory)Samples\Layers\CreateFeatureCollectionLayer\CreateFeatureCollectionLayer.jpg">
      <CopyToOutputDirectory>Never</CopyToOutputDirectory>
    </EmbeddedResource>
    <EmbeddedResource Include="$(MSBuildThisFileDirectory)Samples\Layers\CreateFeatureCollectionLayer\metadata.json" />
    <EmbeddedResource Include="$(MSBuildThisFileDirectory)Samples\Layers\FeatureCollectionLayerFromPortal\FeatureCollectionLayerFromPortal.jpg">
      <CopyToOutputDirectory>Never</CopyToOutputDirectory>
    </EmbeddedResource>
    <EmbeddedResource Include="$(MSBuildThisFileDirectory)Samples\Layers\FeatureCollectionLayerFromPortal\metadata.json" />
    <EmbeddedResource Include="$(MSBuildThisFileDirectory)Samples\Layers\FeatureCollectionLayerFromQuery\FeatureCollectionLayerFromQuery.jpg">
      <CopyToOutputDirectory>Never</CopyToOutputDirectory>
    </EmbeddedResource>
    <EmbeddedResource Include="$(MSBuildThisFileDirectory)Samples\Layers\FeatureCollectionLayerFromQuery\metadata.json" />
    <EmbeddedResource Include="$(MSBuildThisFileDirectory)Samples\Layers\ArcGISVectorTiledLayerUrl\metadata.json" />
    <EmbeddedResource Include="$(MSBuildThisFileDirectory)Samples\MapView\ShowMagnifier\metadata.json" />
    <Content Include="$(MSBuildThisFileDirectory)Samples\MapView\ShowMagnifier\ShowMagnifier.jpg" />
    <Content Include="$(MSBuildThisFileDirectory)Samples\Map\ManageBookmarks\ManageBookmarks.jpg" />
    <EmbeddedResource Include="$(MSBuildThisFileDirectory)Samples\Map\ManageBookmarks\metadata.json" />
    <EmbeddedResource Include="$(MSBuildThisFileDirectory)Samples\Layers\ChangeFeatureLayerRenderer\ChangeFeatureLayerRenderer.jpg">
      <CopyToOutputDirectory>PreserveNewest</CopyToOutputDirectory>
    </EmbeddedResource>
    <Content Include="$(MSBuildThisFileDirectory)Samples\Symbology\RenderSimpleMarkers\RenderSimpleMarkers.jpg" />
    <EmbeddedResource Include="$(MSBuildThisFileDirectory)Resources\PictureMarkerSymbols\pin_star_blue.png" />
    <Content Include="$(MSBuildThisFileDirectory)Samples\Symbology\RenderPictureMarkers\RenderPictureMarkers.jpg" />
    <EmbeddedResource Include="$(MSBuildThisFileDirectory)Samples\Symbology\RenderUniqueValues\metadata.json" />
    <Content Include="$(MSBuildThisFileDirectory)Samples\Symbology\RenderUniqueValues\RenderUniqueValues.jpg" />
  </ItemGroup>
  <ItemGroup>
    <EmbeddedResource Include="$(MSBuildThisFileDirectory)Samples\Map\ChangeBasemap\ChangeBasemap.xaml">
      <Generator>MSBuild:UpdateDesignTimeXaml</Generator>
    </EmbeddedResource>
    <EmbeddedResource Include="$(MSBuildThisFileDirectory)Samples\Layers\ChangeFeatureLayerRenderer\ChangeFeatureLayerRenderer.xaml">
      <SubType>Designer</SubType>
      <Generator>MSBuild:UpdateDesignTimeXaml</Generator>
    </EmbeddedResource>
  </ItemGroup>
  <ItemGroup>
    <Folder Include="$(MSBuildThisFileDirectory)Assets\" />
    <Folder Include="$(MSBuildThisFileDirectory)Samples\MapView\ShowCallout\" />
  </ItemGroup>
  <ItemGroup>
    <EmbeddedResource Include="$(MSBuildThisFileDirectory)Samples\MapView\ShowMagnifier\ShowMagnifier.xaml">
      <Generator>MSBuild:UpdateDesignTimeXaml</Generator>
    </EmbeddedResource>
  </ItemGroup>
  <ItemGroup>
    <EmbeddedResource Include="$(MSBuildThisFileDirectory)Samples\Map\ManageBookmarks\ManageBookmarks.xaml">
      <Generator>MSBuild:UpdateDesignTimeXaml</Generator>
    </EmbeddedResource>
  </ItemGroup>
  <ItemGroup>
    <EmbeddedResource Include="$(MSBuildThisFileDirectory)Samples\Layers\ArcGISVectorTiledLayerUrl\ArcGISVectorTiledLayerUrl.xaml">
      <Generator>MSBuild:UpdateDesignTimeXaml</Generator>
    </EmbeddedResource>
  </ItemGroup>
  <ItemGroup>
    <EmbeddedResource Include="$(MSBuildThisFileDirectory)Samples\Layers\CreateFeatureCollectionLayer\CreateFeatureCollectionLayer.xaml">
      <Generator>MSBuild:UpdateDesignTimeXaml</Generator>
    </EmbeddedResource>
    <EmbeddedResource Include="$(MSBuildThisFileDirectory)Samples\Layers\FeatureCollectionLayerFromPortal\FeatureCollectionLayerFromPortal.xaml">
      <Generator>MSBuild:UpdateDesignTimeXaml</Generator>
    </EmbeddedResource>
    <EmbeddedResource Include="$(MSBuildThisFileDirectory)Samples\Layers\FeatureCollectionLayerFromQuery\FeatureCollectionLayerFromQuery.xaml">
      <Generator>MSBuild:UpdateDesignTimeXaml</Generator>
    </EmbeddedResource>
    <EmbeddedResource Include="$(MSBuildThisFileDirectory)Samples\MapView\DisplayLayerViewState\DisplayLayerViewState.xaml">
      <Generator>MSBuild:UpdateDesignTimeXaml</Generator>
    </EmbeddedResource>
  </ItemGroup>
  <ItemGroup>
    <EmbeddedResource Include="$(MSBuildThisFileDirectory)Samples\Map\AuthorMap\AuthorMap.xaml">
      <SubType>Designer</SubType>
      <Generator>MSBuild:UpdateDesignTimeXaml</Generator>
    </EmbeddedResource>
  </ItemGroup>
  <ItemGroup>
    <EmbeddedResource Include="$(MSBuildThisFileDirectory)Samples\Map\AuthorMap\SaveMapPage.xaml">
      <SubType>Designer</SubType>
      <Generator>MSBuild:UpdateDesignTimeXaml</Generator>
    </EmbeddedResource>
  </ItemGroup>
  <ItemGroup>
    <EmbeddedResource Include="$(MSBuildThisFileDirectory)Samples\Tutorial\AuthorEditSaveMap\AuthorEditSaveMap.xaml">
      <SubType>Designer</SubType>
      <Generator>MSBuild:UpdateDesignTimeXaml</Generator>
    </EmbeddedResource>
  </ItemGroup>
  <ItemGroup>
    <EmbeddedResource Include="$(MSBuildThisFileDirectory)Samples\Tutorial\AuthorEditSaveMap\SaveMapPage.xaml">
      <SubType>Designer</SubType>
      <Generator>MSBuild:UpdateDesignTimeXaml</Generator>
    </EmbeddedResource>
  </ItemGroup>
  <ItemGroup>
    <EmbeddedResource Include="$(MSBuildThisFileDirectory)Samples\Geoprocessing\AnalyzeHotspots\AnalyzeHotspots.xaml">
      <SubType>Designer</SubType>
      <Generator>MSBuild:UpdateDesignTimeXaml</Generator>
    </EmbeddedResource>
  </ItemGroup>
  <ItemGroup>
    <EmbeddedResource Include="$(MSBuildThisFileDirectory)Samples\Geoprocessing\AnalyzeViewshed\AnalyzeViewshed.xaml">
      <SubType>Designer</SubType>
      <Generator>MSBuild:UpdateDesignTimeXaml</Generator>
    </EmbeddedResource>
  </ItemGroup>
  <ItemGroup>
    <EmbeddedResource Include="$(MSBuildThisFileDirectory)Samples\Geoprocessing\ListGeodatabaseVersions\ListGeodatabaseVersions.xaml">
      <SubType>Designer</SubType>
      <Generator>MSBuild:UpdateDesignTimeXaml</Generator>
    </EmbeddedResource>
  </ItemGroup>
  <ItemGroup>
    <EmbeddedResource Include="$(MSBuildThisFileDirectory)Samples\GraphicsOverlay\SketchOnMap\SketchOnMap.xaml">
      <Generator>MSBuild:UpdateDesignTimeXaml</Generator>
    </EmbeddedResource>
  </ItemGroup>
  <ItemGroup>
<<<<<<< HEAD
    <None Include="$(MSBuildThisFileDirectory)Samples\MapView\ShowCallout\ShowCallout.jpg" />
=======
    <EmbeddedResource Include="$(MSBuildThisFileDirectory)Samples\Layers\WMTSLayer\WMTSLayer.xaml">
      <Generator>MSBuild:UpdateDesignTimeXaml</Generator>
    </EmbeddedResource>
>>>>>>> 8bde5498
  </ItemGroup>
</Project><|MERGE_RESOLUTION|>--- conflicted
+++ resolved
@@ -554,12 +554,9 @@
     </EmbeddedResource>
   </ItemGroup>
   <ItemGroup>
-<<<<<<< HEAD
     <None Include="$(MSBuildThisFileDirectory)Samples\MapView\ShowCallout\ShowCallout.jpg" />
-=======
     <EmbeddedResource Include="$(MSBuildThisFileDirectory)Samples\Layers\WMTSLayer\WMTSLayer.xaml">
       <Generator>MSBuild:UpdateDesignTimeXaml</Generator>
     </EmbeddedResource>
->>>>>>> 8bde5498
   </ItemGroup>
 </Project>