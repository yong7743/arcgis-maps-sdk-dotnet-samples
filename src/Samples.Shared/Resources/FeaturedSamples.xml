﻿<?xml version="1.0" encoding="utf-8" ?>
<FeaturedSamples>
	<Categories>
		<Category name="Analysis">
			<Sample>DistanceMeasurement</Sample>
        </Category>
		<Category name="Data">
			<Sample>ManageFeatures</Sample>
<<<<<<< HEAD
		</Category>
		<Category name="GraphicsOverlay">
			<Sample>CreateAndEditGeometries</Sample>
		</Category>
		<Category name="Layers">
			<Sample>AddCustomDynamicEntityDataSource</Sample>
=======
		</Category>
		<Category name="Layers">
>>>>>>> 67ca2c49
			<Sample>AddDynamicEntityLayer</Sample>
			<Sample>AddVectorTiledLayerFromCustomStyle</Sample>
			<Sample>DisplayRouteLayer</Sample>
		</Category>
		<Category name="Map">
			<Sample>BrowseBuildingFloors</Sample>
			<Sample>ChangeBasemap</Sample>
			<Sample>DisplayMap</Sample>
			<Sample>DisplayOverviewMap</Sample>
        </Category>
		<Category name="Scene">
			<Sample>ShowLabelsOnLayer3D</Sample>
		</Category>
		<Category name="UtilityNetwork">
			<Sample>CreateLoadReport</Sample>
		</Category>
	</Categories>
</FeaturedSamples><|MERGE_RESOLUTION|>--- conflicted
+++ resolved
@@ -1,4 +1,4 @@
-﻿<?xml version="1.0" encoding="utf-8" ?>
+<?xml version="1.0" encoding="utf-8" ?>
 <FeaturedSamples>
 	<Categories>
 		<Category name="Analysis">
@@ -6,17 +6,12 @@
         </Category>
 		<Category name="Data">
 			<Sample>ManageFeatures</Sample>
-<<<<<<< HEAD
 		</Category>
 		<Category name="GraphicsOverlay">
 			<Sample>CreateAndEditGeometries</Sample>
 		</Category>
 		<Category name="Layers">
 			<Sample>AddCustomDynamicEntityDataSource</Sample>
-=======
-		</Category>
-		<Category name="Layers">
->>>>>>> 67ca2c49
 			<Sample>AddDynamicEntityLayer</Sample>
 			<Sample>AddVectorTiledLayerFromCustomStyle</Sample>
 			<Sample>DisplayRouteLayer</Sample>
