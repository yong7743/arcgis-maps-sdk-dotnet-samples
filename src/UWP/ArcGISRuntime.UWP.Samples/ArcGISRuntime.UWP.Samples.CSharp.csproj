﻿<?xml version="1.0" encoding="utf-8"?>
<Project ToolsVersion="14.0" DefaultTargets="Build" xmlns="http://schemas.microsoft.com/developer/msbuild/2003">
  <Import Project="$(MSBuildExtensionsPath)\$(MSBuildToolsVersion)\Microsoft.Common.props" Condition="Exists('$(MSBuildExtensionsPath)\$(MSBuildToolsVersion)\Microsoft.Common.props')" />
  <PropertyGroup>
    <Configuration Condition=" '$(Configuration)' == '' ">Debug</Configuration>
    <Platform Condition=" '$(Platform)' == '' ">AnyCPU</Platform>
    <ProjectGuid>{6820B615-C568-4A13-B026-A77CDD348BFA}</ProjectGuid>
    <OutputType>Library</OutputType>
    <AppDesignerFolder>Properties</AppDesignerFolder>
    <RootNamespace>ArcGISRuntime.UWP</RootNamespace>
    <AssemblyName>ArcGISRuntime.UWP.Samples</AssemblyName>
    <DefaultLanguage>en-US</DefaultLanguage>
    <TargetPlatformIdentifier>UAP</TargetPlatformIdentifier>
    <TargetPlatformVersion>10.0.10586.0</TargetPlatformVersion>
    <TargetPlatformMinVersion>10.0.10586.0</TargetPlatformMinVersion>
    <MinimumVisualStudioVersion>14</MinimumVisualStudioVersion>
    <FileAlignment>512</FileAlignment>
    <ProjectTypeGuids>{A5A43C5B-DE2A-4C0C-9213-0A381AF9435A};{FAE04EC0-301F-11D3-BF4B-00C04F79EFBC}</ProjectTypeGuids>
  </PropertyGroup>
  <PropertyGroup Condition="'$(Configuration)|$(Platform)' == 'Debug|ARM'">
    <PlatformTarget>ARM</PlatformTarget>
    <DebugSymbols>true</DebugSymbols>
    <OutputPath>..\..\..\output\UWP\ARM\debug\</OutputPath>
    <DefineConstants>DEBUG;TRACE;NETFX_CORE;WINDOWS_UWP</DefineConstants>
    <NoWarn>;2008</NoWarn>
    <DebugType>full</DebugType>
    <PlatformTarget>ARM</PlatformTarget>
    <UseVSHostingProcess>false</UseVSHostingProcess>
    <ErrorReport>prompt</ErrorReport>
  </PropertyGroup>
  <PropertyGroup Condition="'$(Configuration)|$(Platform)' == 'Release|ARM'">
    <PlatformTarget>ARM</PlatformTarget>
    <OutputPath>..\..\..\output\UWP\ARM\release\</OutputPath>
    <DefineConstants>TRACE;NETFX_CORE;WINDOWS_UWP</DefineConstants>
    <Optimize>true</Optimize>
    <NoWarn>;2008</NoWarn>
    <DebugType>pdbonly</DebugType>
    <PlatformTarget>ARM</PlatformTarget>
    <UseVSHostingProcess>false</UseVSHostingProcess>
    <ErrorReport>prompt</ErrorReport>
  </PropertyGroup>
  <PropertyGroup Condition="'$(Configuration)|$(Platform)' == 'Debug|x64'">
    <PlatformTarget>x64</PlatformTarget>
    <DebugSymbols>true</DebugSymbols>
    <OutputPath>..\..\..\output\UWP\x64\debug\</OutputPath>
    <DefineConstants>DEBUG;TRACE;NETFX_CORE;WINDOWS_UWP</DefineConstants>
    <NoWarn>;2008</NoWarn>
    <DebugType>full</DebugType>
    <PlatformTarget>x64</PlatformTarget>
    <UseVSHostingProcess>false</UseVSHostingProcess>
    <ErrorReport>prompt</ErrorReport>
  </PropertyGroup>
  <PropertyGroup Condition="'$(Configuration)|$(Platform)' == 'Release|x64'">
    <PlatformTarget>x64</PlatformTarget>
    <OutputPath>..\..\..\output\UWP\x64\release\</OutputPath>
    <DefineConstants>TRACE;NETFX_CORE;WINDOWS_UWP</DefineConstants>
    <Optimize>true</Optimize>
    <NoWarn>;2008</NoWarn>
    <DebugType>pdbonly</DebugType>
    <PlatformTarget>x64</PlatformTarget>
    <UseVSHostingProcess>false</UseVSHostingProcess>
    <ErrorReport>prompt</ErrorReport>
  </PropertyGroup>
  <PropertyGroup Condition="'$(Configuration)|$(Platform)' == 'Debug|x86'">
    <PlatformTarget>x86</PlatformTarget>
    <DebugSymbols>true</DebugSymbols>
    <OutputPath>..\..\..\output\UWP\x86\debug\</OutputPath>
    <DefineConstants>DEBUG;TRACE;NETFX_CORE;WINDOWS_UWP</DefineConstants>
    <NoWarn>;2008</NoWarn>
    <DebugType>full</DebugType>
    <PlatformTarget>x86</PlatformTarget>
    <UseVSHostingProcess>false</UseVSHostingProcess>
    <ErrorReport>prompt</ErrorReport>
  </PropertyGroup>
  <PropertyGroup Condition="'$(Configuration)|$(Platform)' == 'Release|x86'">
    <PlatformTarget>x86</PlatformTarget>
    <OutputPath>..\..\..\output\UWP\x86\release\</OutputPath>
    <DefineConstants>TRACE;NETFX_CORE;WINDOWS_UWP</DefineConstants>
    <Optimize>true</Optimize>
    <NoWarn>;2008</NoWarn>
    <DebugType>pdbonly</DebugType>
    <PlatformTarget>x86</PlatformTarget>
    <UseVSHostingProcess>false</UseVSHostingProcess>
    <ErrorReport>prompt</ErrorReport>
  </PropertyGroup>
  <ItemGroup>
    <!-- A reference to the entire .Net Framework and Windows SDK are automatically included -->
<<<<<<< HEAD
    <Content Include="Samples\Data\StatisticalQuery\StatisticalQuery.jpg">
=======
    <Content Include="Samples\Data\GenerateGeodatabase\GenerateGeodatabase.jpg">
>>>>>>> 1fd7d319
      <CopyToOutputDirectory>PreserveNewest</CopyToOutputDirectory>
    </Content>
    <Content Include="Samples\GraphicsOverlay\SketchOnMap\SketchOnMap.jpg">
      <CopyToOutputDirectory>PreserveNewest</CopyToOutputDirectory>
    </Content>
    <Content Include="Samples\Layers\RasterLayerImageServiceRaster\RasterLayerImageServiceRaster.jpg">
      <CopyToOutputDirectory>PreserveNewest</CopyToOutputDirectory>
    </Content>
    <Content Include="Samples\Layers\SceneLayerUrl\SceneLayerUrl.jpg">
      <CopyToOutputDirectory>PreserveNewest</CopyToOutputDirectory>
    </Content>
    <Content Include="Samples\Layers\RasterLayerRasterFunction\RasterLayerRasterFunction.jpg">
      <CopyToOutputDirectory>PreserveNewest</CopyToOutputDirectory>
    </Content>
    <Content Include="Samples\MapView\ShowCallout\ShowCallout.jpg">
      <CopyToOutputDirectory>PreserveNewest</CopyToOutputDirectory>
    </Content>
    <Content Include="Samples\Layers\WMTSLayer\WMTSLayer.jpg">
      <CopyToOutputDirectory>PreserveNewest</CopyToOutputDirectory>
    </Content>
    <Content Include="Samples\MapView\ShowMagnifier\ShowMagnifier.jpg">
      <CopyToOutputDirectory>PreserveNewest</CopyToOutputDirectory>
    </Content>
    <Content Include="Samples\Map\OpenMobileMap\OpenMobileMap.jpg">
      <CopyToOutputDirectory>PreserveNewest</CopyToOutputDirectory>
    </Content>
    <Content Include="Samples\Map\SearchPortalMaps\SearchPortalMaps.jpg">
      <CopyToOutputDirectory>PreserveNewest</CopyToOutputDirectory>
    </Content>
    <Content Include="Samples\NetworkAnalysis\FindRoute\FindRoute.jpg">
      <CopyToOutputDirectory>PreserveNewest</CopyToOutputDirectory>
    </Content>
    <Content Include="Samples\Symbology\UseDistanceCompositeSym\UseDistanceCompositeSym.jpg">
      <CopyToOutputDirectory>PreserveNewest</CopyToOutputDirectory>
    </Content>
    <Content Include="Samples\Tutorial\AuthorEditSaveMap\AuthorEditSaveMap.jpg">
      <CopyToOutputDirectory>PreserveNewest</CopyToOutputDirectory>
    </Content>
    <EmbeddedResource Include="Resources\PictureMarkerSymbols\pin_star_blue.png" />
    <Content Include="Samples\Data\FeatureLayerQuery\FeatureLayerQuery.jpg">
      <CopyToOutputDirectory>PreserveNewest</CopyToOutputDirectory>
    </Content>
    <Content Include="Samples\Data\ServiceFeatureTableCache\ServiceFeatureTableCache.jpg">
      <CopyToOutputDirectory>PreserveNewest</CopyToOutputDirectory>
    </Content>
    <Content Include="Samples\Data\ServiceFeatureTableManualCache\ServiceFeatureTableManualCache.jpg">
      <CopyToOutputDirectory>PreserveNewest</CopyToOutputDirectory>
    </Content>
    <Content Include="Samples\Data\ServiceFeatureTableNoCache\ServiceFeatureTableNoCache.jpg">
      <CopyToOutputDirectory>PreserveNewest</CopyToOutputDirectory>
    </Content>
    <Content Include="Samples\Geoprocessing\AnalyzeHotspots\AnalyzeHotspots.jpg">
      <CopyToOutputDirectory>PreserveNewest</CopyToOutputDirectory>
    </Content>
    <Content Include="Samples\Geoprocessing\ListGeodatabaseVersions\ListGeodatabaseVersions.jpg">
      <CopyToOutputDirectory>PreserveNewest</CopyToOutputDirectory>
    </Content>
    <Content Include="Samples\Geoprocessing\AnalyzeViewshed\AnalyzeViewshed.jpg">
      <CopyToOutputDirectory>PreserveNewest</CopyToOutputDirectory>
    </Content>
    <Content Include="Samples\GraphicsOverlay\IdentifyGraphics\IdentifyGraphics.jpg">
      <CopyToOutputDirectory>PreserveNewest</CopyToOutputDirectory>
    </Content>
    <Content Include="Samples\GraphicsOverlay\AddGraphicsRenderer\AddGraphicsRenderer.jpg">
      <CopyToOutputDirectory>PreserveNewest</CopyToOutputDirectory>
    </Content>
    <Content Include="Samples\Layers\ArcGISMapImageLayerUrl\ArcGISMapImageLayerUrl.jpg">
      <CopyToOutputDirectory>PreserveNewest</CopyToOutputDirectory>
    </Content>
    <Content Include="Samples\Layers\ArcGISTiledLayerUrl\ArcGISTiledLayerUrl.jpg">
      <CopyToOutputDirectory>PreserveNewest</CopyToOutputDirectory>
    </Content>
    <Content Include="Samples\Layers\ArcGISVectorTiledLayerUrl\ArcGISVectorTiledLayerUrl.jpg">
      <CopyToOutputDirectory>PreserveNewest</CopyToOutputDirectory>
    </Content>
    <Content Include="Samples\Layers\CreateFeatureCollectionLayer\CreateFeatureCollectionLayer.jpg">
      <CopyToOutputDirectory>PreserveNewest</CopyToOutputDirectory>
    </Content>
    <Content Include="Samples\Layers\FeatureCollectionLayerFromQuery\FeatureCollectionLayerFromQuery.jpg">
      <CopyToOutputDirectory>PreserveNewest</CopyToOutputDirectory>
    </Content>
    <Content Include="Samples\Layers\FeatureCollectionLayerFromPortal\FeatureCollectionLayerFromPortal.jpg">
      <CopyToOutputDirectory>PreserveNewest</CopyToOutputDirectory>
    </Content>
    <Content Include="Samples\Layers\FeatureLayerUrl\FeatureLayerUrl.jpg">
      <CopyToOutputDirectory>PreserveNewest</CopyToOutputDirectory>
    </Content>
    <Content Include="Samples\Layers\FeatureLayerSelection\FeatureLayerSelection.jpg">
      <CopyToOutputDirectory>PreserveNewest</CopyToOutputDirectory>
    </Content>
    <Content Include="Samples\Layers\ChangeSublayerVisibility\ChangeSublayerVisibility.jpg">
      <CopyToOutputDirectory>PreserveNewest</CopyToOutputDirectory>
    </Content>
    <Content Include="Samples\Layers\ChangeFeatureLayerRenderer\ChangeFeatureLayerRenderer.jpg">
      <CopyToOutputDirectory>PreserveNewest</CopyToOutputDirectory>
    </Content>
    <Content Include="Samples\Layers\FeatureLayerDefinitionExpression\FeatureLayerDefinitionExpression.jpg">
      <CopyToOutputDirectory>PreserveNewest</CopyToOutputDirectory>
    </Content>
    <Content Include="Samples\Location\DisplayDeviceLocation\DisplayDeviceLocation.jpg">
      <CopyToOutputDirectory>PreserveNewest</CopyToOutputDirectory>
    </Content>
    <Content Include="Samples\MapView\TakeScreenshot\TakeScreenshot.jpg">
      <CopyToOutputDirectory>PreserveNewest</CopyToOutputDirectory>
    </Content>
    <Content Include="Samples\MapView\DisplayLayerViewState\DisplayLayerViewState.jpg">
      <CopyToOutputDirectory>PreserveNewest</CopyToOutputDirectory>
    </Content>
    <Content Include="Samples\MapView\DisplayDrawingStatus\DisplayDrawingStatus.jpg">
      <CopyToOutputDirectory>PreserveNewest</CopyToOutputDirectory>
    </Content>
    <Content Include="Samples\MapView\ChangeViewpoint\ChangeViewpoint.jpg">
      <CopyToOutputDirectory>PreserveNewest</CopyToOutputDirectory>
    </Content>
    <Content Include="Samples\MapView\MapRotation\MapRotation.jpg">
      <CopyToOutputDirectory>PreserveNewest</CopyToOutputDirectory>
    </Content>
    <Content Include="Samples\Map\AccessLoadStatus\AccessLoadStatus.jpg">
      <CopyToOutputDirectory>PreserveNewest</CopyToOutputDirectory>
    </Content>
    <Content Include="Samples\Search\FindAddress\FindAddress.jpg">
      <CopyToOutputDirectory>PreserveNewest</CopyToOutputDirectory>
    </Content>
    <Content Include="Samples\Map\AuthorMap\AuthorMap.jpg">
      <CopyToOutputDirectory>PreserveNewest</CopyToOutputDirectory>
    </Content>
    <Content Include="Samples\Map\ManageBookmarks\ManageBookmarks.jpg">
      <CopyToOutputDirectory>PreserveNewest</CopyToOutputDirectory>
    </Content>
    <Content Include="Samples\Map\OpenMapURL\OpenMapURL.jpg">
      <CopyToOutputDirectory>PreserveNewest</CopyToOutputDirectory>
    </Content>
    <Content Include="Samples\Map\ChangeBasemap\ChangeBasemap.jpg">
      <CopyToOutputDirectory>PreserveNewest</CopyToOutputDirectory>
    </Content>
    <Content Include="Samples\Map\DisplayMap\DisplayMap.jpg">
      <CopyToOutputDirectory>PreserveNewest</CopyToOutputDirectory>
    </Content>
    <Content Include="Samples\Map\SetInitialMapArea\SetInitialMapArea.jpg">
      <CopyToOutputDirectory>PreserveNewest</CopyToOutputDirectory>
    </Content>
    <Content Include="Samples\Map\SetInitialMapLocation\SetInitialMapLocation.jpg">
      <CopyToOutputDirectory>PreserveNewest</CopyToOutputDirectory>
    </Content>
    <Content Include="Samples\Map\SetMinMaxScale\SetMinMaxScale.jpg">
      <CopyToOutputDirectory>PreserveNewest</CopyToOutputDirectory>
    </Content>
    <Content Include="Samples\Map\SetMapSpatialReference\SetMapSpatialReference.jpg">
      <CopyToOutputDirectory>PreserveNewest</CopyToOutputDirectory>
    </Content>
    <Content Include="groups.json">
      <CopyToOutputDirectory>PreserveNewest</CopyToOutputDirectory>
    </Content>
    <Content Include="Samples\Symbology\RenderPictureMarkers\RenderPictureMarkers.jpg">
      <CopyToOutputDirectory>PreserveNewest</CopyToOutputDirectory>
    </Content>
    <Content Include="Samples\Symbology\RenderSimpleMarkers\RenderSimpleMarkers.jpg">
      <CopyToOutputDirectory>PreserveNewest</CopyToOutputDirectory>
    </Content>
    <Content Include="Samples\Symbology\RenderUniqueValues\RenderUniqueValues.jpg">
      <CopyToOutputDirectory>PreserveNewest</CopyToOutputDirectory>
    </Content>
    <None Include="project.json">
      <CopyToOutputDirectory>PreserveNewest</CopyToOutputDirectory>
    </None>
    <Content Include="Samples\Layers\ArcGISMapImageLayerUrl\metadata.json">
      <CopyToOutputDirectory>PreserveNewest</CopyToOutputDirectory>
    </Content>
    <Content Include="Samples\Layers\ArcGISTiledLayerUrl\metadata.json">
      <CopyToOutputDirectory>PreserveNewest</CopyToOutputDirectory>
    </Content>
    <Content Include="Samples\Map\SetMapSpatialReference\metadata.json">
      <CopyToOutputDirectory>PreserveNewest</CopyToOutputDirectory>
    </Content>
    <Content Include="Samples\Map\SetInitialMapLocation\metadata.json">
      <CopyToOutputDirectory>PreserveNewest</CopyToOutputDirectory>
    </Content>
    <Content Include="Samples\Map\SetInitialMapArea\metadata.json">
      <CopyToOutputDirectory>PreserveNewest</CopyToOutputDirectory>
    </Content>
    <Content Include="Samples\MapView\MapRotation\metadata.json">
      <CopyToOutputDirectory>PreserveNewest</CopyToOutputDirectory>
    </Content>
    <Content Include="Samples\MapView\ChangeViewpoint\metadata.json">
      <CopyToOutputDirectory>PreserveNewest</CopyToOutputDirectory>
    </Content>
    <Content Include="Samples\Layers\FeatureLayerDefinitionExpression\metadata.json">
      <CopyToOutputDirectory>PreserveNewest</CopyToOutputDirectory>
    </Content>
    <Content Include="Samples\Data\FeatureLayerQuery\metadata.json">
      <CopyToOutputDirectory>PreserveNewest</CopyToOutputDirectory>
    </Content>
    <Content Include="Samples\Data\ServiceFeatureTableCache\metadata.json">
      <CopyToOutputDirectory>PreserveNewest</CopyToOutputDirectory>
    </Content>
    <Content Include="Samples\Data\ServiceFeatureTableManualCache\metadata.json">
      <CopyToOutputDirectory>PreserveNewest</CopyToOutputDirectory>
    </Content>
    <Content Include="Samples\Data\ServiceFeatureTableNoCache\metadata.json">
      <CopyToOutputDirectory>PreserveNewest</CopyToOutputDirectory>
    </Content>
    <Content Include="Samples\GraphicsOverlay\AddGraphicsRenderer\metadata.json">
      <CopyToOutputDirectory>PreserveNewest</CopyToOutputDirectory>
    </Content>
    <Content Include="Samples\Map\AccessLoadStatus\metadata.json">
      <CopyToOutputDirectory>PreserveNewest</CopyToOutputDirectory>
    </Content>
    <Content Include="Samples\Symbology\RenderUniqueValues\metadata.json">
      <CopyToOutputDirectory>PreserveNewest</CopyToOutputDirectory>
    </Content>
    <Content Include="Samples\Symbology\RenderSimpleMarkers\metadata.json">
      <CopyToOutputDirectory>PreserveNewest</CopyToOutputDirectory>
    </Content>
    <Content Include="Samples\Symbology\RenderPictureMarkers\metadata.json">
      <CopyToOutputDirectory>PreserveNewest</CopyToOutputDirectory>
    </Content>
    <Content Include="Samples\GraphicsOverlay\IdentifyGraphics\metadata.json">
      <CopyToOutputDirectory>PreserveNewest</CopyToOutputDirectory>
    </Content>
    <Content Include="Samples\Layers\ChangeFeatureLayerRenderer\metadata.json">
      <CopyToOutputDirectory>PreserveNewest</CopyToOutputDirectory>
    </Content>
    <Content Include="Samples\Layers\ChangeSublayerVisibility\metadata.json">
      <CopyToOutputDirectory>PreserveNewest</CopyToOutputDirectory>
    </Content>
    <Content Include="Samples\Layers\FeatureLayerSelection\metadata.json">
      <CopyToOutputDirectory>PreserveNewest</CopyToOutputDirectory>
    </Content>
    <Content Include="Samples\Layers\FeatureLayerUrl\metadata.json">
      <CopyToOutputDirectory>PreserveNewest</CopyToOutputDirectory>
    </Content>
    <Content Include="Samples\Map\ChangeBasemap\metadata.json">
      <CopyToOutputDirectory>PreserveNewest</CopyToOutputDirectory>
    </Content>
    <Content Include="Samples\Map\DisplayMap\metadata.json">
      <CopyToOutputDirectory>PreserveNewest</CopyToOutputDirectory>
    </Content>
    <Content Include="Samples\Map\OpenMapURL\metadata.json">
      <CopyToOutputDirectory>PreserveNewest</CopyToOutputDirectory>
    </Content>
    <Content Include="Samples\Map\SetMinMaxScale\metadata.json">
      <CopyToOutputDirectory>PreserveNewest</CopyToOutputDirectory>
    </Content>
    <Content Include="Samples\MapView\DisplayDrawingStatus\metadata.json">
      <CopyToOutputDirectory>PreserveNewest</CopyToOutputDirectory>
    </Content>
    <Content Include="Samples\MapView\DisplayLayerViewState\metadata.json">
      <CopyToOutputDirectory>PreserveNewest</CopyToOutputDirectory>
    </Content>
    <Content Include="Samples\MapView\TakeScreenshot\metadata.json">
      <CopyToOutputDirectory>PreserveNewest</CopyToOutputDirectory>
    </Content>
    <Content Include="Samples\Location\DisplayDeviceLocation\metadata.json">
      <CopyToOutputDirectory>PreserveNewest</CopyToOutputDirectory>
    </Content>
    <Content Include="Samples\Layers\ArcGISVectorTiledLayerUrl\metadata.json">
      <CopyToOutputDirectory>PreserveNewest</CopyToOutputDirectory>
    </Content>
    <Content Include="Samples\Map\ManageBookmarks\metadata.json">
      <CopyToOutputDirectory>PreserveNewest</CopyToOutputDirectory>
    </Content>
    <Content Include="Samples\Map\AuthorMap\metadata.json">
      <CopyToOutputDirectory>PreserveNewest</CopyToOutputDirectory>
    </Content>
    <Content Include="Samples\Layers\CreateFeatureCollectionLayer\metadata.json">
      <CopyToOutputDirectory>PreserveNewest</CopyToOutputDirectory>
    </Content>
    <Content Include="Samples\Layers\FeatureCollectionLayerFromQuery\metadata.json">
      <CopyToOutputDirectory>PreserveNewest</CopyToOutputDirectory>
    </Content>
    <Content Include="Samples\Layers\FeatureCollectionLayerFromPortal\metadata.json">
      <CopyToOutputDirectory>PreserveNewest</CopyToOutputDirectory>
    </Content>
    <Content Include="Samples\Geoprocessing\AnalyzeHotspots\metadata.json">
      <CopyToOutputDirectory>PreserveNewest</CopyToOutputDirectory>
    </Content>
    <Content Include="Samples\Geoprocessing\ListGeodatabaseVersions\metadata.json">
      <CopyToOutputDirectory>PreserveNewest</CopyToOutputDirectory>
    </Content>
    <Content Include="Samples\Geoprocessing\AnalyzeViewshed\metadata.json">
      <CopyToOutputDirectory>PreserveNewest</CopyToOutputDirectory>
    </Content>
    <Content Include="Samples\Tutorial\AuthorEditSaveMap\metadata.json">
      <CopyToOutputDirectory>PreserveNewest</CopyToOutputDirectory>
    </Content>
    <Content Include="Samples\Symbology\UseDistanceCompositeSym\metadata.json">
      <CopyToOutputDirectory>PreserveNewest</CopyToOutputDirectory>
    </Content>
    <Content Include="Samples\MapView\ShowMagnifier\metadata.json">
      <CopyToOutputDirectory>PreserveNewest</CopyToOutputDirectory>
    </Content>
    <Content Include="Samples\GraphicsOverlay\SketchOnMap\metadata.json">
      <CopyToOutputDirectory>PreserveNewest</CopyToOutputDirectory>
    </Content>
    <Content Include="Samples\Map\SearchPortalMaps\metadata.json">
      <CopyToOutputDirectory>PreserveNewest</CopyToOutputDirectory>
    </Content>
<<<<<<< HEAD
    <Content Include="Samples\Data\StatisticalQuery\metadata.json">
=======
    <Content Include="Samples\NetworkAnalysis\FindRoute\metadata.json">
      <CopyToOutputDirectory>PreserveNewest</CopyToOutputDirectory>
    </Content>
    <Content Include="Samples\MapView\ShowCallout\metadata.json">
      <CopyToOutputDirectory>PreserveNewest</CopyToOutputDirectory>
    </Content>
    <Content Include="Samples\Layers\WMTSLayer\metadata.json">
      <CopyToOutputDirectory>PreserveNewest</CopyToOutputDirectory>
    </Content>
    <Content Include="Samples\Search\FindAddress\metadata.json">
      <CopyToOutputDirectory>PreserveNewest</CopyToOutputDirectory>
    </Content>
    <Content Include="Samples\Layers\RasterLayerImageServiceRaster\metadata.json">
      <CopyToOutputDirectory>PreserveNewest</CopyToOutputDirectory>
    </Content>
    <Content Include="Samples\Layers\SceneLayerUrl\metadata.json">
      <CopyToOutputDirectory>PreserveNewest</CopyToOutputDirectory>
    </Content>
    <Content Include="Samples\Layers\RasterLayerRasterFunction\metadata.json">
      <CopyToOutputDirectory>PreserveNewest</CopyToOutputDirectory>
    </Content>
    <Content Include="Samples\Map\OpenMobileMap\metadata.json">
      <CopyToOutputDirectory>PreserveNewest</CopyToOutputDirectory>
    </Content>
    <Content Include="Samples\Data\GenerateGeodatabase\metadata.json">
>>>>>>> 1fd7d319
      <CopyToOutputDirectory>PreserveNewest</CopyToOutputDirectory>
    </Content>
  </ItemGroup>
  <ItemGroup>
    <Compile Include="Properties\AssemblyInfo.cs" />
    <Compile Include="Samples\Data\FeatureLayerQuery\FeatureLayerQuery.xaml.cs">
      <DependentUpon>FeatureLayerQuery.xaml</DependentUpon>
    </Compile>
    <Compile Include="Samples\Data\GenerateGeodatabase\GenerateGeodatabase.xaml.cs">
      <DependentUpon>GenerateGeodatabase.xaml</DependentUpon>
    </Compile>
    <Compile Include="Samples\Data\ServiceFeatureTableCache\ServiceFeatureTableCache.xaml.cs">
      <DependentUpon>ServiceFeatureTableCache.xaml</DependentUpon>
    </Compile>
    <Compile Include="Samples\Data\ServiceFeatureTableManualCache\ServiceFeatureTableManualCache.xaml.cs">
      <DependentUpon>ServiceFeatureTableManualCache.xaml</DependentUpon>
    </Compile>
    <Compile Include="Samples\Data\ServiceFeatureTableNoCache\ServiceFeatureTableNoCache.xaml.cs">
      <DependentUpon>ServiceFeatureTableNoCache.xaml</DependentUpon>
    </Compile>
    <Compile Include="Samples\Data\StatisticalQuery\StatisticalQuery.xaml.cs">
      <DependentUpon>StatisticalQuery.xaml</DependentUpon>
    </Compile>
    <Compile Include="Samples\Geoprocessing\AnalyzeHotspots\AnalyzeHotspots.xaml.cs">
      <DependentUpon>AnalyzeHotspots.xaml</DependentUpon>
    </Compile>
    <Compile Include="Samples\Geoprocessing\ListGeodatabaseVersions\ListGeodatabaseVersions.xaml.cs">
      <DependentUpon>ListGeodatabaseVersions.xaml</DependentUpon>
    </Compile>
    <Compile Include="Samples\Geoprocessing\AnalyzeViewshed\AnalyzeViewshed.xaml.cs">
      <DependentUpon>AnalyzeViewshed.xaml</DependentUpon>
    </Compile>
    <Compile Include="Samples\GraphicsOverlay\AddGraphicsRenderer\AddGraphicsRenderer.xaml.cs">
      <DependentUpon>AddGraphicsRenderer.xaml</DependentUpon>
    </Compile>
    <Compile Include="Samples\GraphicsOverlay\IdentifyGraphics\IdentifyGraphics.xaml.cs">
      <DependentUpon>IdentifyGraphics.xaml</DependentUpon>
    </Compile>
    <Compile Include="Samples\GraphicsOverlay\SketchOnMap\SketchOnMap.xaml.cs">
      <DependentUpon>SketchOnMap.xaml</DependentUpon>
    </Compile>
    <Compile Include="Samples\Layers\ArcGISMapImageLayerUrl\ArcGISMapImageLayerUrl.xaml.cs">
      <DependentUpon>ArcGISMapImageLayerUrl.xaml</DependentUpon>
    </Compile>
    <Compile Include="Samples\Layers\ArcGISTiledLayerUrl\ArcGISTiledLayerUrl.xaml.cs">
      <DependentUpon>ArcGISTiledLayerUrl.xaml</DependentUpon>
    </Compile>
    <Compile Include="Samples\Layers\ArcGISVectorTiledLayerUrl\ArcGISVectorTiledLayerUrl.xaml.cs">
      <DependentUpon>ArcGISVectorTiledLayerUrl.xaml</DependentUpon>
    </Compile>
    <Compile Include="Samples\Layers\CreateFeatureCollectionLayer\CreateFeatureCollectionLayer.xaml.cs">
      <DependentUpon>CreateFeatureCollectionLayer.xaml</DependentUpon>
    </Compile>
    <Compile Include="Samples\Layers\FeatureCollectionLayerFromQuery\FeatureCollectionLayerFromQuery.xaml.cs">
      <DependentUpon>FeatureCollectionLayerFromQuery.xaml</DependentUpon>
    </Compile>
    <Compile Include="Samples\Layers\FeatureCollectionLayerFromPortal\FeatureCollectionLayerFromPortal.xaml.cs">
      <DependentUpon>FeatureCollectionLayerFromPortal.xaml</DependentUpon>
    </Compile>
    <Compile Include="Samples\Layers\FeatureLayerUrl\FeatureLayerUrl.xaml.cs">
      <DependentUpon>FeatureLayerUrl.xaml</DependentUpon>
    </Compile>
    <Compile Include="Samples\Layers\FeatureLayerSelection\FeatureLayerSelection.xaml.cs">
      <DependentUpon>FeatureLayerSelection.xaml</DependentUpon>
    </Compile>
    <Compile Include="Samples\Layers\ChangeSublayerVisibility\ChangeSublayerVisibility.xaml.cs">
      <DependentUpon>ChangeSublayerVisibility.xaml</DependentUpon>
    </Compile>
    <Compile Include="Samples\Layers\ChangeFeatureLayerRenderer\ChangeFeatureLayerRenderer.xaml.cs">
      <DependentUpon>ChangeFeatureLayerRenderer.xaml</DependentUpon>
    </Compile>
    <Compile Include="Samples\Layers\RasterLayerImageServiceRaster\RasterLayerImageServiceRaster.xaml.cs">
      <DependentUpon>RasterLayerImageServiceRaster.xaml</DependentUpon>
    </Compile>
    <Compile Include="Samples\Layers\SceneLayerUrl\SceneLayerUrl.xaml.cs">
      <DependentUpon>SceneLayerUrl.xaml</DependentUpon>
    </Compile>
    <Compile Include="Samples\Layers\RasterLayerRasterFunction\RasterLayerRasterFunction.xaml.cs">
      <DependentUpon>RasterLayerRasterFunction.xaml</DependentUpon>
    </Compile>
    <Compile Include="Samples\Layers\WMTSLayer\WMTSLayer.xaml.cs">
      <DependentUpon>WMTSLayer.xaml</DependentUpon>
    </Compile>
    <Compile Include="Samples\Location\DisplayDeviceLocation\DisplayDeviceLocation.xaml.cs">
      <DependentUpon>DisplayDeviceLocation.xaml</DependentUpon>
    </Compile>
    <Compile Include="Samples\MapView\ShowMagnifier\ShowMagnifier.xaml.cs">
      <DependentUpon>ShowMagnifier.xaml</DependentUpon>
    </Compile>
    <Compile Include="Samples\MapView\TakeScreenshot\TakeScreenshot.xaml.cs">
      <DependentUpon>TakeScreenshot.xaml</DependentUpon>
    </Compile>
    <Compile Include="Samples\MapView\DisplayLayerViewState\DisplayLayerViewState.xaml.cs">
      <DependentUpon>DisplayLayerViewState.xaml</DependentUpon>
    </Compile>
    <Compile Include="Samples\MapView\DisplayDrawingStatus\DisplayDrawingStatus.xaml.cs">
      <DependentUpon>DisplayDrawingStatus.xaml</DependentUpon>
    </Compile>
    <Compile Include="Samples\MapView\ChangeViewpoint\ChangeViewpoint.xaml.cs">
      <DependentUpon>ChangeViewpoint.xaml</DependentUpon>
    </Compile>
    <Compile Include="Samples\Layers\FeatureLayerDefinitionExpression\FeatureLayerDefinitionExpression.xaml.cs">
      <DependentUpon>FeatureLayerDefinitionExpression.xaml</DependentUpon>
    </Compile>
    <Compile Include="Samples\MapView\MapRotation\MapRotation.xaml.cs">
      <DependentUpon>MapRotation.xaml</DependentUpon>
    </Compile>
    <Compile Include="Samples\Map\AccessLoadStatus\AccessLoadStatus.xaml.cs">
      <DependentUpon>AccessLoadStatus.xaml</DependentUpon>
    </Compile>
    <Compile Include="Samples\Map\AuthorMap\AuthorMap.xaml.cs">
      <DependentUpon>AuthorMap.xaml</DependentUpon>
    </Compile>
    <Compile Include="Samples\Map\ManageBookmarks\ManageBookmarks.xaml.cs">
      <DependentUpon>ManageBookmarks.xaml</DependentUpon>
    </Compile>
    <Compile Include="Samples\Map\OpenMapURL\OpenMapURL.xaml.cs">
      <DependentUpon>OpenMapURL.xaml</DependentUpon>
    </Compile>
    <Compile Include="Samples\Map\ChangeBasemap\ChangeBasemap.xaml.cs">
      <DependentUpon>ChangeBasemap.xaml</DependentUpon>
    </Compile>
    <Compile Include="Samples\Map\DisplayMap\DisplayMap.xaml.cs">
      <DependentUpon>DisplayMap.xaml</DependentUpon>
    </Compile>
    <Compile Include="Samples\Map\OpenMobileMap\OpenMobileMap.xaml.cs">
      <DependentUpon>OpenMobileMap.xaml</DependentUpon>
    </Compile>
    <Compile Include="Samples\Map\SearchPortalMaps\SearchPortalMaps.xaml.cs">
      <DependentUpon>SearchPortalMaps.xaml</DependentUpon>
    </Compile>
    <Compile Include="Samples\Map\SetInitialMapLocation\SetInitialMapLocation.xaml.cs">
      <DependentUpon>SetInitialMapLocation.xaml</DependentUpon>
    </Compile>
    <Compile Include="Samples\Map\SetInitialMapArea\SetInitialMapArea.xaml.cs">
      <DependentUpon>SetInitialMapArea.xaml</DependentUpon>
    </Compile>
    <Compile Include="Samples\Map\SetMinMaxScale\SetMinMaxScale.xaml.cs">
      <DependentUpon>SetMinMaxScale.xaml</DependentUpon>
    </Compile>
    <Compile Include="Samples\Map\SetMapSpatialReference\SetMapSpatialReference.xaml.cs">
      <DependentUpon>SetMapSpatialReference.xaml</DependentUpon>
    </Compile>
    <Compile Include="Samples\NetworkAnalysis\FindRoute\FindRoute.xaml.cs">
      <DependentUpon>FindRoute.xaml</DependentUpon>
    </Compile>
    <Compile Include="Samples\Symbology\RenderPictureMarkers\RenderPictureMarkers.xaml.cs">
      <DependentUpon>RenderPictureMarkers.xaml</DependentUpon>
    </Compile>
    <Compile Include="Samples\Symbology\RenderSimpleMarkers\RenderSimpleMarkers.xaml.cs">
      <DependentUpon>RenderSimpleMarkers.xaml</DependentUpon>
    </Compile>
    <Compile Include="Samples\Symbology\RenderUniqueValues\RenderUniqueValues.xaml.cs">
      <DependentUpon>RenderUniqueValues.xaml</DependentUpon>
    </Compile>
    <Compile Include="Samples\Symbology\UseDistanceCompositeSym\UseDistanceCompositeSym.xaml.cs">
      <DependentUpon>UseDistanceCompositeSym.xaml</DependentUpon>
    </Compile>
    <Compile Include="Samples\Tutorial\AuthorEditSaveMap\AuthorEditSaveMap.xaml.cs">
      <DependentUpon>AuthorEditSaveMap.xaml</DependentUpon>
    </Compile>
    <Content Include="Properties\ArcGISRuntime.Windows.Samples.rd.xml" />
    <Compile Include="Samples\Search\FindAddress\FindAddress.xaml.cs">
      <DependentUpon>FindAddress.xaml</DependentUpon>
    </Compile>
    <Compile Include="Samples\MapView\ShowCallout\ShowCallout.xaml.cs">
      <DependentUpon>ShowCallout.xaml</DependentUpon>
    </Compile>
  </ItemGroup>
  <ItemGroup>
    <SDKReference Include="Microsoft.VCLibs, version=14.0">
      <Name>Visual C++ 2015 Runtime for Universal Windows Platform Apps</Name>
    </SDKReference>
  </ItemGroup>
  <ItemGroup>
    <Page Include="Samples\Data\FeatureLayerQuery\FeatureLayerQuery.xaml">
      <Generator>MSBuild:Compile</Generator>
      <SubType>Designer</SubType>
    </Page>
    <Page Include="Samples\Data\GenerateGeodatabase\GenerateGeodatabase.xaml">
      <Generator>MSBuild:Compile</Generator>
      <SubType>Designer</SubType>
    </Page>
    <Page Include="Samples\Data\ServiceFeatureTableCache\ServiceFeatureTableCache.xaml">
      <SubType>Designer</SubType>
      <Generator>MSBuild:Compile</Generator>
    </Page>
    <Page Include="Samples\Data\ServiceFeatureTableManualCache\ServiceFeatureTableManualCache.xaml">
      <SubType>Designer</SubType>
      <Generator>MSBuild:Compile</Generator>
    </Page>
    <Page Include="Samples\Data\ServiceFeatureTableNoCache\ServiceFeatureTableNoCache.xaml">
      <SubType>Designer</SubType>
      <Generator>MSBuild:Compile</Generator>
    </Page>
    <Page Include="Samples\Data\StatisticalQuery\StatisticalQuery.xaml">
      <Generator>MSBuild:Compile</Generator>
      <SubType>Designer</SubType>
    </Page>
    <Page Include="Samples\Geoprocessing\AnalyzeHotspots\AnalyzeHotspots.xaml">
      <SubType>Designer</SubType>
      <Generator>MSBuild:Compile</Generator>
    </Page>
    <Page Include="Samples\Geoprocessing\ListGeodatabaseVersions\ListGeodatabaseVersions.xaml">
      <SubType>Designer</SubType>
      <Generator>MSBuild:Compile</Generator>
    </Page>
    <Page Include="Samples\Geoprocessing\AnalyzeViewshed\AnalyzeViewshed.xaml">
      <SubType>Designer</SubType>
      <Generator>MSBuild:Compile</Generator>
    </Page>
    <Page Include="Samples\GraphicsOverlay\AddGraphicsRenderer\AddGraphicsRenderer.xaml">
      <SubType>Designer</SubType>
      <Generator>MSBuild:Compile</Generator>
    </Page>
    <Page Include="Samples\GraphicsOverlay\IdentifyGraphics\IdentifyGraphics.xaml">
      <Generator>MSBuild:Compile</Generator>
      <SubType>Designer</SubType>
    </Page>
    <Page Include="Samples\GraphicsOverlay\SketchOnMap\SketchOnMap.xaml">
      <Generator>MSBuild:Compile</Generator>
      <SubType>Designer</SubType>
    </Page>
    <Page Include="Samples\Layers\ArcGISMapImageLayerUrl\ArcGISMapImageLayerUrl.xaml">
      <Generator>MSBuild:Compile</Generator>
      <SubType>Designer</SubType>
    </Page>
    <Page Include="Samples\Layers\ArcGISTiledLayerUrl\ArcGISTiledLayerUrl.xaml">
      <Generator>MSBuild:Compile</Generator>
      <SubType>Designer</SubType>
    </Page>
    <Page Include="Samples\Layers\ArcGISVectorTiledLayerUrl\ArcGISVectorTiledLayerUrl.xaml">
      <Generator>MSBuild:Compile</Generator>
      <SubType>Designer</SubType>
    </Page>
    <Page Include="Samples\Layers\CreateFeatureCollectionLayer\CreateFeatureCollectionLayer.xaml">
      <Generator>MSBuild:Compile</Generator>
      <SubType>Designer</SubType>
    </Page>
    <Page Include="Samples\Layers\FeatureCollectionLayerFromQuery\FeatureCollectionLayerFromQuery.xaml">
      <Generator>MSBuild:Compile</Generator>
      <SubType>Designer</SubType>
    </Page>
    <Page Include="Samples\Layers\FeatureCollectionLayerFromPortal\FeatureCollectionLayerFromPortal.xaml">
      <Generator>MSBuild:Compile</Generator>
      <SubType>Designer</SubType>
    </Page>
    <Page Include="Samples\Layers\FeatureLayerUrl\FeatureLayerUrl.xaml">
      <Generator>MSBuild:Compile</Generator>
      <SubType>Designer</SubType>
    </Page>
    <Page Include="Samples\Layers\FeatureLayerSelection\FeatureLayerSelection.xaml">
      <Generator>MSBuild:Compile</Generator>
      <SubType>Designer</SubType>
    </Page>
    <Page Include="Samples\Layers\ChangeSublayerVisibility\ChangeSublayerVisibility.xaml">
      <Generator>MSBuild:Compile</Generator>
      <SubType>Designer</SubType>
    </Page>
    <Page Include="Samples\Layers\ChangeFeatureLayerRenderer\ChangeFeatureLayerRenderer.xaml">
      <Generator>MSBuild:Compile</Generator>
      <SubType>Designer</SubType>
    </Page>
    <Page Include="Samples\Layers\FeatureLayerDefinitionExpression\FeatureLayerDefinitionExpression.xaml">
      <Generator>MSBuild:Compile</Generator>
      <SubType>Designer</SubType>
    </Page>
    <Page Include="Samples\Layers\RasterLayerImageServiceRaster\RasterLayerImageServiceRaster.xaml">
      <Generator>MSBuild:Compile</Generator>
      <SubType>Designer</SubType>
    </Page>
    <Page Include="Samples\Layers\SceneLayerUrl\SceneLayerUrl.xaml">
      <Generator>MSBuild:Compile</Generator>
      <SubType>Designer</SubType>
    </Page>
    <Page Include="Samples\Layers\RasterLayerRasterFunction\RasterLayerRasterFunction.xaml">
      <Generator>MSBuild:Compile</Generator>
      <SubType>Designer</SubType>
    </Page>
    <Page Include="Samples\Layers\WMTSLayer\WMTSLayer.xaml">
      <Generator>MSBuild:Compile</Generator>
      <SubType>Designer</SubType>
    </Page>
    <Page Include="Samples\Location\DisplayDeviceLocation\DisplayDeviceLocation.xaml">
      <Generator>MSBuild:Compile</Generator>
      <SubType>Designer</SubType>
    </Page>
    <Page Include="Samples\MapView\ShowMagnifier\ShowMagnifier.xaml">
      <Generator>MSBuild:Compile</Generator>
      <SubType>Designer</SubType>
    </Page>
    <Page Include="Samples\MapView\TakeScreenshot\TakeScreenshot.xaml">
      <Generator>MSBuild:Compile</Generator>
      <SubType>Designer</SubType>
    </Page>
    <Page Include="Samples\MapView\DisplayLayerViewState\DisplayLayerViewState.xaml">
      <Generator>MSBuild:Compile</Generator>
      <SubType>Designer</SubType>
    </Page>
    <Page Include="Samples\MapView\DisplayDrawingStatus\DisplayDrawingStatus.xaml">
      <Generator>MSBuild:Compile</Generator>
      <SubType>Designer</SubType>
    </Page>
    <Page Include="Samples\MapView\ChangeViewpoint\ChangeViewpoint.xaml">
      <Generator>MSBuild:Compile</Generator>
      <SubType>Designer</SubType>
    </Page>
    <Page Include="Samples\MapView\MapRotation\MapRotation.xaml">
      <Generator>MSBuild:Compile</Generator>
      <SubType>Designer</SubType>
    </Page>
    <Page Include="Samples\Map\AccessLoadStatus\AccessLoadStatus.xaml">
      <SubType>Designer</SubType>
      <Generator>MSBuild:Compile</Generator>
    </Page>
    <Page Include="Samples\Map\AuthorMap\AuthorMap.xaml">
      <Generator>MSBuild:Compile</Generator>
      <SubType>Designer</SubType>
    </Page>
    <Page Include="Samples\Map\ManageBookmarks\ManageBookmarks.xaml">
      <Generator>MSBuild:Compile</Generator>
      <SubType>Designer</SubType>
    </Page>
    <Page Include="Samples\Map\OpenMapURL\OpenMapURL.xaml">
      <Generator>MSBuild:Compile</Generator>
      <SubType>Designer</SubType>
    </Page>
    <Page Include="Samples\Map\ChangeBasemap\ChangeBasemap.xaml">
      <Generator>MSBuild:Compile</Generator>
      <SubType>Designer</SubType>
    </Page>
    <Page Include="Samples\Map\DisplayMap\DisplayMap.xaml">
      <Generator>MSBuild:Compile</Generator>
      <SubType>Designer</SubType>
    </Page>
    <Page Include="Samples\Map\OpenMobileMap\OpenMobileMap.xaml">
      <Generator>MSBuild:Compile</Generator>
      <SubType>Designer</SubType>
    </Page>
    <Page Include="Samples\Map\SearchPortalMaps\SearchPortalMaps.xaml">
      <Generator>MSBuild:Compile</Generator>
      <SubType>Designer</SubType>
    </Page>
    <Page Include="Samples\Map\SetInitialMapLocation\SetInitialMapLocation.xaml">
      <SubType>Designer</SubType>
      <Generator>MSBuild:Compile</Generator>
    </Page>
    <Page Include="Samples\Map\SetInitialMapArea\SetInitialMapArea.xaml">
      <Generator>MSBuild:Compile</Generator>
      <SubType>Designer</SubType>
    </Page>
    <Page Include="Samples\Map\SetMinMaxScale\SetMinMaxScale.xaml">
      <Generator>MSBuild:Compile</Generator>
      <SubType>Designer</SubType>
    </Page>
    <Page Include="Samples\Map\SetMapSpatialReference\SetMapSpatialReference.xaml">
      <Generator>MSBuild:Compile</Generator>
      <SubType>Designer</SubType>
    </Page>
    <Page Include="Samples\NetworkAnalysis\FindRoute\FindRoute.xaml">
      <Generator>MSBuild:Compile</Generator>
      <SubType>Designer</SubType>
    </Page>
    <Page Include="Samples\Symbology\RenderPictureMarkers\RenderPictureMarkers.xaml">
      <SubType>Designer</SubType>
      <Generator>MSBuild:Compile</Generator>
    </Page>
    <Page Include="Samples\Symbology\RenderSimpleMarkers\RenderSimpleMarkers.xaml">
      <SubType>Designer</SubType>
      <Generator>MSBuild:Compile</Generator>
    </Page>
    <Page Include="Samples\Symbology\RenderUniqueValues\RenderUniqueValues.xaml">
      <SubType>Designer</SubType>
      <Generator>MSBuild:Compile</Generator>
    </Page>
    <Page Include="Samples\Symbology\UseDistanceCompositeSym\UseDistanceCompositeSym.xaml">
      <Generator>MSBuild:Compile</Generator>
      <SubType>Designer</SubType>
    </Page>
    <Page Include="Samples\Tutorial\AuthorEditSaveMap\AuthorEditSaveMap.xaml">
      <Generator>MSBuild:Compile</Generator>
      <SubType>Designer</SubType>
    </Page>
    <Page Include="Samples\Search\FindAddress\FindAddress.xaml">
      <Generator>MSBuild:Compile</Generator>
      <SubType>Designer</SubType>
    </Page>
    <Page Include="Samples\MapView\ShowCallout\ShowCallout.xaml">
      <Generator>MSBuild:Compile</Generator>
      <SubType>Designer</SubType>
    </Page>
  </ItemGroup>
  <ItemGroup />
  <ItemGroup />
  <Import Project="..\..\ArcGISRuntime.Samples.Shared\ArcGISRuntime.Samples.Shared.projitems" Label="Shared" />
  <PropertyGroup Condition=" '$(VisualStudioVersion)' == '' or '$(VisualStudioVersion)' &lt; '14.0' ">
    <VisualStudioVersion>14.0</VisualStudioVersion>
  </PropertyGroup>
  <Import Project="$(MSBuildExtensionsPath)\Microsoft\WindowsXaml\v$(VisualStudioVersion)\Microsoft.Windows.UI.Xaml.CSharp.targets" />
  <!-- To modify your build process, add your task inside one of the targets below and uncomment it. 
       Other similar extension points exist, see Microsoft.Common.targets.
  <Target Name="BeforeBuild">
  </Target>
  <Target Name="AfterBuild">
  </Target>
  -->
</Project><|MERGE_RESOLUTION|>--- conflicted
+++ resolved
@@ -85,11 +85,10 @@
   </PropertyGroup>
   <ItemGroup>
     <!-- A reference to the entire .Net Framework and Windows SDK are automatically included -->
-<<<<<<< HEAD
     <Content Include="Samples\Data\StatisticalQuery\StatisticalQuery.jpg">
-=======
+      <CopyToOutputDirectory>PreserveNewest</CopyToOutputDirectory>
+    </Content>
     <Content Include="Samples\Data\GenerateGeodatabase\GenerateGeodatabase.jpg">
->>>>>>> 1fd7d319
       <CopyToOutputDirectory>PreserveNewest</CopyToOutputDirectory>
     </Content>
     <Content Include="Samples\GraphicsOverlay\SketchOnMap\SketchOnMap.jpg">
@@ -387,9 +386,9 @@
     <Content Include="Samples\Map\SearchPortalMaps\metadata.json">
       <CopyToOutputDirectory>PreserveNewest</CopyToOutputDirectory>
     </Content>
-<<<<<<< HEAD
     <Content Include="Samples\Data\StatisticalQuery\metadata.json">
-=======
+      <CopyToOutputDirectory>PreserveNewest</CopyToOutputDirectory>
+    </Content>
     <Content Include="Samples\NetworkAnalysis\FindRoute\metadata.json">
       <CopyToOutputDirectory>PreserveNewest</CopyToOutputDirectory>
     </Content>
@@ -415,7 +414,6 @@
       <CopyToOutputDirectory>PreserveNewest</CopyToOutputDirectory>
     </Content>
     <Content Include="Samples\Data\GenerateGeodatabase\metadata.json">
->>>>>>> 1fd7d319
       <CopyToOutputDirectory>PreserveNewest</CopyToOutputDirectory>
     </Content>
   </ItemGroup>
