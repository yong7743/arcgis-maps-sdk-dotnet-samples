﻿<?xml version="1.0" encoding="utf-8"?>
<Project ToolsVersion="14.0" DefaultTargets="Build" xmlns="http://schemas.microsoft.com/developer/msbuild/2003">
  <Import Project="$(MSBuildExtensionsPath)\$(MSBuildToolsVersion)\Microsoft.Common.props" Condition="Exists('$(MSBuildExtensionsPath)\$(MSBuildToolsVersion)\Microsoft.Common.props')" />
  <PropertyGroup>
    <Configuration Condition=" '$(Configuration)' == '' ">Debug</Configuration>
    <Platform Condition=" '$(Platform)' == '' ">AnyCPU</Platform>
    <ProjectGuid>{6820B615-C568-4A13-B026-A77CDD348BFA}</ProjectGuid>
    <OutputType>Library</OutputType>
    <AppDesignerFolder>Properties</AppDesignerFolder>
    <RootNamespace>ArcGISRuntime.UWP</RootNamespace>
    <AssemblyName>ArcGISRuntime.UWP.Samples</AssemblyName>
    <DefaultLanguage>en-US</DefaultLanguage>
    <TargetPlatformIdentifier>UAP</TargetPlatformIdentifier>
    <TargetPlatformVersion>10.0.10240.0</TargetPlatformVersion>
    <TargetPlatformMinVersion>10.0.10240.0</TargetPlatformMinVersion>
    <MinimumVisualStudioVersion>14</MinimumVisualStudioVersion>
    <FileAlignment>512</FileAlignment>
    <ProjectTypeGuids>{A5A43C5B-DE2A-4C0C-9213-0A381AF9435A};{FAE04EC0-301F-11D3-BF4B-00C04F79EFBC}</ProjectTypeGuids>
  </PropertyGroup>
  <PropertyGroup Condition="'$(Configuration)|$(Platform)' == 'Debug|ARM'">
    <PlatformTarget>ARM</PlatformTarget>
    <DebugSymbols>true</DebugSymbols>
    <OutputPath>..\..\..\output\UWP\ARM\debug\</OutputPath>
    <DefineConstants>DEBUG;TRACE;NETFX_CORE;WINDOWS_UWP</DefineConstants>
    <NoWarn>;2008</NoWarn>
    <DebugType>full</DebugType>
    <PlatformTarget>ARM</PlatformTarget>
    <UseVSHostingProcess>false</UseVSHostingProcess>
    <ErrorReport>prompt</ErrorReport>
  </PropertyGroup>
  <PropertyGroup Condition="'$(Configuration)|$(Platform)' == 'Release|ARM'">
    <PlatformTarget>ARM</PlatformTarget>
    <OutputPath>..\..\..\output\UWP\ARM\release\</OutputPath>
    <DefineConstants>TRACE;NETFX_CORE;WINDOWS_UWP</DefineConstants>
    <Optimize>true</Optimize>
    <NoWarn>;2008</NoWarn>
    <DebugType>pdbonly</DebugType>
    <PlatformTarget>ARM</PlatformTarget>
    <UseVSHostingProcess>false</UseVSHostingProcess>
    <ErrorReport>prompt</ErrorReport>
  </PropertyGroup>
  <PropertyGroup Condition="'$(Configuration)|$(Platform)' == 'Debug|x64'">
    <PlatformTarget>x64</PlatformTarget>
    <DebugSymbols>true</DebugSymbols>
    <OutputPath>..\..\..\output\UWP\x64\debug\</OutputPath>
    <DefineConstants>DEBUG;TRACE;NETFX_CORE;WINDOWS_UWP</DefineConstants>
    <NoWarn>;2008</NoWarn>
    <DebugType>full</DebugType>
    <PlatformTarget>x64</PlatformTarget>
    <UseVSHostingProcess>false</UseVSHostingProcess>
    <ErrorReport>prompt</ErrorReport>
  </PropertyGroup>
  <PropertyGroup Condition="'$(Configuration)|$(Platform)' == 'Release|x64'">
    <PlatformTarget>x64</PlatformTarget>
    <OutputPath>..\..\..\output\UWP\x64\release\</OutputPath>
    <DefineConstants>TRACE;NETFX_CORE;WINDOWS_UWP</DefineConstants>
    <Optimize>true</Optimize>
    <NoWarn>;2008</NoWarn>
    <DebugType>pdbonly</DebugType>
    <PlatformTarget>x64</PlatformTarget>
    <UseVSHostingProcess>false</UseVSHostingProcess>
    <ErrorReport>prompt</ErrorReport>
  </PropertyGroup>
  <PropertyGroup Condition="'$(Configuration)|$(Platform)' == 'Debug|x86'">
    <PlatformTarget>x86</PlatformTarget>
    <DebugSymbols>true</DebugSymbols>
    <OutputPath>..\..\..\output\UWP\x86\debug\</OutputPath>
    <DefineConstants>DEBUG;TRACE;NETFX_CORE;WINDOWS_UWP</DefineConstants>
    <NoWarn>;2008</NoWarn>
    <DebugType>full</DebugType>
    <PlatformTarget>x86</PlatformTarget>
    <UseVSHostingProcess>false</UseVSHostingProcess>
    <ErrorReport>prompt</ErrorReport>
  </PropertyGroup>
  <PropertyGroup Condition="'$(Configuration)|$(Platform)' == 'Release|x86'">
    <PlatformTarget>x86</PlatformTarget>
    <OutputPath>..\..\..\output\UWP\x86\release\</OutputPath>
    <DefineConstants>TRACE;NETFX_CORE;WINDOWS_UWP</DefineConstants>
    <Optimize>true</Optimize>
    <NoWarn>;2008</NoWarn>
    <DebugType>pdbonly</DebugType>
    <PlatformTarget>x86</PlatformTarget>
    <UseVSHostingProcess>false</UseVSHostingProcess>
    <ErrorReport>prompt</ErrorReport>
  </PropertyGroup>
  <ItemGroup>
    <!-- A reference to the entire .Net Framework and Windows SDK are automatically included -->
    <Content Include="Samples\GraphicsOverlay\SketchOnMap\SketchOnMap.jpg">
      <CopyToOutputDirectory>PreserveNewest</CopyToOutputDirectory>
    </Content>
    <Content Include="Samples\MapView\ShowMagnifier\ShowMagnifier.jpg">
      <CopyToOutputDirectory>PreserveNewest</CopyToOutputDirectory>
    </Content>
    <Content Include="Samples\Map\SearchPortalMaps\SearchPortalMaps.jpg">
      <CopyToOutputDirectory>PreserveNewest</CopyToOutputDirectory>
    </Content>
    <Content Include="Samples\Symbology\UseDistanceCompositeSym\UseDistanceCompositeSym.jpg">
      <CopyToOutputDirectory>PreserveNewest</CopyToOutputDirectory>
    </Content>
    <Content Include="Samples\Tutorial\AuthorEditSaveMap\AuthorEditSaveMap.jpg">
      <CopyToOutputDirectory>PreserveNewest</CopyToOutputDirectory>
    </Content>
    <EmbeddedResource Include="Resources\PictureMarkerSymbols\pin_star_blue.png" />
    <Content Include="Samples\Data\FeatureLayerQuery\FeatureLayerQuery.jpg">
      <CopyToOutputDirectory>PreserveNewest</CopyToOutputDirectory>
    </Content>
    <Content Include="Samples\Data\ServiceFeatureTableCache\ServiceFeatureTableCache.jpg">
      <CopyToOutputDirectory>PreserveNewest</CopyToOutputDirectory>
    </Content>
    <Content Include="Samples\Data\ServiceFeatureTableManualCache\ServiceFeatureTableManualCache.jpg">
      <CopyToOutputDirectory>PreserveNewest</CopyToOutputDirectory>
    </Content>
    <Content Include="Samples\Data\ServiceFeatureTableNoCache\ServiceFeatureTableNoCache.jpg">
      <CopyToOutputDirectory>PreserveNewest</CopyToOutputDirectory>
    </Content>
    <Content Include="Samples\Geoprocessing\AnalyzeHotspots\AnalyzeHotspots.jpg">
      <CopyToOutputDirectory>PreserveNewest</CopyToOutputDirectory>
    </Content>
    <Content Include="Samples\Geoprocessing\ListGeodatabaseVersions\ListGeodatabaseVersions.jpg">
      <CopyToOutputDirectory>PreserveNewest</CopyToOutputDirectory>
    </Content>
    <Content Include="Samples\Geoprocessing\AnalyzeViewshed\AnalyzeViewshed.jpg">
      <CopyToOutputDirectory>PreserveNewest</CopyToOutputDirectory>
    </Content>
    <Content Include="Samples\GraphicsOverlay\IdentifyGraphics\IdentifyGraphics.jpg">
      <CopyToOutputDirectory>PreserveNewest</CopyToOutputDirectory>
    </Content>
    <Content Include="Samples\GraphicsOverlay\AddGraphicsRenderer\AddGraphicsRenderer.jpg">
      <CopyToOutputDirectory>PreserveNewest</CopyToOutputDirectory>
    </Content>
    <Content Include="Samples\Layers\ArcGISMapImageLayerUrl\ArcGISMapImageLayerUrl.jpg">
      <CopyToOutputDirectory>PreserveNewest</CopyToOutputDirectory>
    </Content>
    <Content Include="Samples\Layers\ArcGISTiledLayerUrl\ArcGISTiledLayerUrl.jpg">
      <CopyToOutputDirectory>PreserveNewest</CopyToOutputDirectory>
    </Content>
    <Content Include="Samples\Layers\ArcGISVectorTiledLayerUrl\ArcGISVectorTiledLayerUrl.jpg">
      <CopyToOutputDirectory>PreserveNewest</CopyToOutputDirectory>
    </Content>
    <Content Include="Samples\Layers\CreateFeatureCollectionLayer\CreateFeatureCollectionLayer.jpg">
      <CopyToOutputDirectory>PreserveNewest</CopyToOutputDirectory>
    </Content>
    <Content Include="Samples\Layers\FeatureCollectionLayerFromQuery\FeatureCollectionLayerFromQuery.jpg">
      <CopyToOutputDirectory>PreserveNewest</CopyToOutputDirectory>
    </Content>
    <Content Include="Samples\Layers\FeatureCollectionLayerFromPortal\FeatureCollectionLayerFromPortal.jpg">
      <CopyToOutputDirectory>PreserveNewest</CopyToOutputDirectory>
    </Content>
    <Content Include="Samples\Layers\FeatureLayerUrl\FeatureLayerUrl.jpg">
      <CopyToOutputDirectory>PreserveNewest</CopyToOutputDirectory>
    </Content>
    <Content Include="Samples\Layers\FeatureLayerSelection\FeatureLayerSelection.jpg">
      <CopyToOutputDirectory>PreserveNewest</CopyToOutputDirectory>
    </Content>
    <Content Include="Samples\Layers\ChangeSublayerVisibility\ChangeSublayerVisibility.jpg">
      <CopyToOutputDirectory>PreserveNewest</CopyToOutputDirectory>
    </Content>
    <Content Include="Samples\Layers\ChangeFeatureLayerRenderer\ChangeFeatureLayerRenderer.jpg">
      <CopyToOutputDirectory>PreserveNewest</CopyToOutputDirectory>
    </Content>
    <Content Include="Samples\Layers\FeatureLayerDefinitionExpression\FeatureLayerDefinitionExpression.jpg">
      <CopyToOutputDirectory>PreserveNewest</CopyToOutputDirectory>
    </Content>
    <Content Include="Samples\Location\DisplayDeviceLocation\DisplayDeviceLocation.jpg">
      <CopyToOutputDirectory>PreserveNewest</CopyToOutputDirectory>
    </Content>
    <Content Include="Samples\MapView\TakeScreenshot\TakeScreenshot.jpg">
      <CopyToOutputDirectory>PreserveNewest</CopyToOutputDirectory>
    </Content>
    <Content Include="Samples\MapView\DisplayLayerViewState\DisplayLayerViewState.jpg">
      <CopyToOutputDirectory>PreserveNewest</CopyToOutputDirectory>
    </Content>
    <Content Include="Samples\MapView\DisplayDrawingStatus\DisplayDrawingStatus.jpg">
      <CopyToOutputDirectory>PreserveNewest</CopyToOutputDirectory>
    </Content>
    <Content Include="Samples\MapView\ChangeViewpoint\ChangeViewpoint.jpg">
      <CopyToOutputDirectory>PreserveNewest</CopyToOutputDirectory>
    </Content>
    <Content Include="Samples\MapView\MapRotation\MapRotation.jpg">
      <CopyToOutputDirectory>PreserveNewest</CopyToOutputDirectory>
    </Content>
    <Content Include="Samples\Map\AccessLoadStatus\AccessLoadStatus.jpg">
      <CopyToOutputDirectory>PreserveNewest</CopyToOutputDirectory>
    </Content>
    <Content Include="Samples\Map\AuthorMap\AuthorMap.jpg">
      <CopyToOutputDirectory>PreserveNewest</CopyToOutputDirectory>
    </Content>
    <Content Include="Samples\Map\ManageBookmarks\ManageBookmarks.jpg">
      <CopyToOutputDirectory>PreserveNewest</CopyToOutputDirectory>
    </Content>
    <Content Include="Samples\Map\OpenExistingMap\OpenExistingMap.jpg">
      <CopyToOutputDirectory>PreserveNewest</CopyToOutputDirectory>
    </Content>
    <Content Include="Samples\Map\ChangeBasemap\ChangeBasemap.jpg">
      <CopyToOutputDirectory>PreserveNewest</CopyToOutputDirectory>
    </Content>
    <Content Include="Samples\Map\DisplayMap\DisplayMap.jpg">
      <CopyToOutputDirectory>PreserveNewest</CopyToOutputDirectory>
    </Content>
    <Content Include="Samples\Map\SetInitialMapArea\SetInitialMapArea.jpg">
      <CopyToOutputDirectory>PreserveNewest</CopyToOutputDirectory>
    </Content>
    <Content Include="Samples\Map\SetInitialMapLocation\SetInitialMapLocation.jpg">
      <CopyToOutputDirectory>PreserveNewest</CopyToOutputDirectory>
    </Content>
    <Content Include="Samples\Map\SetMinMaxScale\SetMinMaxScale.jpg">
      <CopyToOutputDirectory>PreserveNewest</CopyToOutputDirectory>
    </Content>
    <Content Include="Samples\Map\SetMapSpatialReference\SetMapSpatialReference.jpg">
      <CopyToOutputDirectory>PreserveNewest</CopyToOutputDirectory>
    </Content>
    <Content Include="groups.json">
      <CopyToOutputDirectory>PreserveNewest</CopyToOutputDirectory>
    </Content>
    <Content Include="Samples\Symbology\RenderPictureMarkers\RenderPictureMarkers.jpg">
      <CopyToOutputDirectory>PreserveNewest</CopyToOutputDirectory>
    </Content>
    <Content Include="Samples\Symbology\RenderSimpleMarkers\RenderSimpleMarkers.jpg">
      <CopyToOutputDirectory>PreserveNewest</CopyToOutputDirectory>
    </Content>
    <Content Include="Samples\Symbology\RenderUniqueValues\RenderUniqueValues.jpg">
      <CopyToOutputDirectory>PreserveNewest</CopyToOutputDirectory>
    </Content>
    <None Include="project.json">
      <CopyToOutputDirectory>PreserveNewest</CopyToOutputDirectory>
    </None>
    <Content Include="Samples\Layers\ArcGISMapImageLayerUrl\metadata.json">
      <CopyToOutputDirectory>PreserveNewest</CopyToOutputDirectory>
    </Content>
    <Content Include="Samples\Layers\ArcGISTiledLayerUrl\metadata.json">
      <CopyToOutputDirectory>PreserveNewest</CopyToOutputDirectory>
    </Content>
    <Content Include="Samples\Map\SetMapSpatialReference\metadata.json">
      <CopyToOutputDirectory>PreserveNewest</CopyToOutputDirectory>
    </Content>
    <Content Include="Samples\Map\SetInitialMapLocation\metadata.json">
      <CopyToOutputDirectory>PreserveNewest</CopyToOutputDirectory>
    </Content>
    <Content Include="Samples\Map\SetInitialMapArea\metadata.json">
      <CopyToOutputDirectory>PreserveNewest</CopyToOutputDirectory>
    </Content>
    <Content Include="Samples\MapView\MapRotation\metadata.json">
      <CopyToOutputDirectory>PreserveNewest</CopyToOutputDirectory>
    </Content>
    <Content Include="Samples\MapView\ChangeViewpoint\metadata.json">
      <CopyToOutputDirectory>PreserveNewest</CopyToOutputDirectory>
    </Content>
    <Content Include="Samples\Layers\FeatureLayerDefinitionExpression\metadata.json">
      <CopyToOutputDirectory>PreserveNewest</CopyToOutputDirectory>
    </Content>
    <Content Include="Samples\Data\FeatureLayerQuery\metadata.json">
      <CopyToOutputDirectory>PreserveNewest</CopyToOutputDirectory>
    </Content>
    <Content Include="Samples\Data\ServiceFeatureTableCache\metadata.json">
      <CopyToOutputDirectory>PreserveNewest</CopyToOutputDirectory>
    </Content>
    <Content Include="Samples\Data\ServiceFeatureTableManualCache\metadata.json">
      <CopyToOutputDirectory>PreserveNewest</CopyToOutputDirectory>
    </Content>
    <Content Include="Samples\Data\ServiceFeatureTableNoCache\metadata.json">
      <CopyToOutputDirectory>PreserveNewest</CopyToOutputDirectory>
    </Content>
    <Content Include="Samples\GraphicsOverlay\AddGraphicsRenderer\metadata.json">
      <CopyToOutputDirectory>PreserveNewest</CopyToOutputDirectory>
    </Content>
    <Content Include="Samples\Map\AccessLoadStatus\metadata.json">
      <CopyToOutputDirectory>PreserveNewest</CopyToOutputDirectory>
    </Content>
    <Content Include="Samples\Symbology\RenderUniqueValues\metadata.json">
      <CopyToOutputDirectory>PreserveNewest</CopyToOutputDirectory>
    </Content>
    <Content Include="Samples\Symbology\RenderSimpleMarkers\metadata.json">
      <CopyToOutputDirectory>PreserveNewest</CopyToOutputDirectory>
    </Content>
    <Content Include="Samples\Symbology\RenderPictureMarkers\metadata.json">
      <CopyToOutputDirectory>PreserveNewest</CopyToOutputDirectory>
    </Content>
    <Content Include="Samples\GraphicsOverlay\IdentifyGraphics\metadata.json">
      <CopyToOutputDirectory>PreserveNewest</CopyToOutputDirectory>
    </Content>
    <Content Include="Samples\Layers\ChangeFeatureLayerRenderer\metadata.json">
      <CopyToOutputDirectory>PreserveNewest</CopyToOutputDirectory>
    </Content>
    <Content Include="Samples\Layers\ChangeSublayerVisibility\metadata.json">
      <CopyToOutputDirectory>PreserveNewest</CopyToOutputDirectory>
    </Content>
    <Content Include="Samples\Layers\FeatureLayerSelection\metadata.json">
      <CopyToOutputDirectory>PreserveNewest</CopyToOutputDirectory>
    </Content>
    <Content Include="Samples\Layers\FeatureLayerUrl\metadata.json">
      <CopyToOutputDirectory>PreserveNewest</CopyToOutputDirectory>
    </Content>
    <Content Include="Samples\Map\ChangeBasemap\metadata.json">
      <CopyToOutputDirectory>PreserveNewest</CopyToOutputDirectory>
    </Content>
    <Content Include="Samples\Map\DisplayMap\metadata.json">
      <CopyToOutputDirectory>PreserveNewest</CopyToOutputDirectory>
    </Content>
    <Content Include="Samples\Map\OpenExistingMap\metadata.json">
      <CopyToOutputDirectory>PreserveNewest</CopyToOutputDirectory>
    </Content>
    <Content Include="Samples\Map\SetMinMaxScale\metadata.json">
      <CopyToOutputDirectory>PreserveNewest</CopyToOutputDirectory>
    </Content>
    <Content Include="Samples\MapView\DisplayDrawingStatus\metadata.json">
      <CopyToOutputDirectory>PreserveNewest</CopyToOutputDirectory>
    </Content>
    <Content Include="Samples\MapView\DisplayLayerViewState\metadata.json">
      <CopyToOutputDirectory>PreserveNewest</CopyToOutputDirectory>
    </Content>
    <Content Include="Samples\MapView\TakeScreenshot\metadata.json">
      <CopyToOutputDirectory>PreserveNewest</CopyToOutputDirectory>
    </Content>
    <Content Include="Samples\Location\DisplayDeviceLocation\metadata.json">
      <CopyToOutputDirectory>PreserveNewest</CopyToOutputDirectory>
    </Content>
    <Content Include="Samples\Layers\ArcGISVectorTiledLayerUrl\metadata.json">
      <CopyToOutputDirectory>PreserveNewest</CopyToOutputDirectory>
    </Content>
    <Content Include="Samples\Map\ManageBookmarks\metadata.json">
      <CopyToOutputDirectory>PreserveNewest</CopyToOutputDirectory>
    </Content>
    <Content Include="Samples\Map\AuthorMap\metadata.json">
      <CopyToOutputDirectory>PreserveNewest</CopyToOutputDirectory>
    </Content>
    <Content Include="Samples\Layers\CreateFeatureCollectionLayer\metadata.json">
      <CopyToOutputDirectory>PreserveNewest</CopyToOutputDirectory>
    </Content>
    <Content Include="Samples\Layers\FeatureCollectionLayerFromQuery\metadata.json">
      <CopyToOutputDirectory>PreserveNewest</CopyToOutputDirectory>
    </Content>
    <Content Include="Samples\Layers\FeatureCollectionLayerFromPortal\metadata.json">
      <CopyToOutputDirectory>PreserveNewest</CopyToOutputDirectory>
    </Content>
    <Content Include="Samples\Geoprocessing\AnalyzeHotspots\metadata.json">
      <CopyToOutputDirectory>PreserveNewest</CopyToOutputDirectory>
    </Content>
    <Content Include="Samples\Geoprocessing\ListGeodatabaseVersions\metadata.json">
      <CopyToOutputDirectory>PreserveNewest</CopyToOutputDirectory>
    </Content>
    <Content Include="Samples\Geoprocessing\AnalyzeViewshed\metadata.json">
      <CopyToOutputDirectory>PreserveNewest</CopyToOutputDirectory>
    </Content>
    <Content Include="Samples\Tutorial\AuthorEditSaveMap\metadata.json">
      <CopyToOutputDirectory>PreserveNewest</CopyToOutputDirectory>
    </Content>
    <Content Include="Samples\Symbology\UseDistanceCompositeSym\metadata.json">
      <CopyToOutputDirectory>PreserveNewest</CopyToOutputDirectory>
    </Content>
    <Content Include="Samples\MapView\ShowMagnifier\metadata.json">
      <CopyToOutputDirectory>PreserveNewest</CopyToOutputDirectory>
    </Content>
<<<<<<< HEAD
    <Content Include="Samples\GraphicsOverlay\SketchOnMap\metadata.json">
=======
    <Content Include="Samples\Map\SearchPortalMaps\metadata.json">
>>>>>>> 051593fe
      <CopyToOutputDirectory>PreserveNewest</CopyToOutputDirectory>
    </Content>
  </ItemGroup>
  <ItemGroup>
    <Compile Include="Properties\AssemblyInfo.cs" />
    <Compile Include="Samples\Data\FeatureLayerQuery\FeatureLayerQuery.xaml.cs">
      <DependentUpon>FeatureLayerQuery.xaml</DependentUpon>
    </Compile>
    <Compile Include="Samples\Data\ServiceFeatureTableCache\ServiceFeatureTableCache.xaml.cs">
      <DependentUpon>ServiceFeatureTableCache.xaml</DependentUpon>
    </Compile>
    <Compile Include="Samples\Data\ServiceFeatureTableManualCache\ServiceFeatureTableManualCache.xaml.cs">
      <DependentUpon>ServiceFeatureTableManualCache.xaml</DependentUpon>
    </Compile>
    <Compile Include="Samples\Data\ServiceFeatureTableNoCache\ServiceFeatureTableNoCache.xaml.cs">
      <DependentUpon>ServiceFeatureTableNoCache.xaml</DependentUpon>
    </Compile>
    <Compile Include="Samples\Geoprocessing\AnalyzeHotspots\AnalyzeHotspots.xaml.cs">
      <DependentUpon>AnalyzeHotspots.xaml</DependentUpon>
    </Compile>
    <Compile Include="Samples\Geoprocessing\ListGeodatabaseVersions\ListGeodatabaseVersions.xaml.cs">
      <DependentUpon>ListGeodatabaseVersions.xaml</DependentUpon>
    </Compile>
    <Compile Include="Samples\Geoprocessing\AnalyzeViewshed\AnalyzeViewshed.xaml.cs">
      <DependentUpon>AnalyzeViewshed.xaml</DependentUpon>
    </Compile>
    <Compile Include="Samples\GraphicsOverlay\AddGraphicsRenderer\AddGraphicsRenderer.xaml.cs">
      <DependentUpon>AddGraphicsRenderer.xaml</DependentUpon>
    </Compile>
    <Compile Include="Samples\GraphicsOverlay\IdentifyGraphics\IdentifyGraphics.xaml.cs">
      <DependentUpon>IdentifyGraphics.xaml</DependentUpon>
    </Compile>
    <Compile Include="Samples\GraphicsOverlay\SketchOnMap\SketchOnMap.xaml.cs">
      <DependentUpon>SketchOnMap.xaml</DependentUpon>
    </Compile>
    <Compile Include="Samples\Layers\ArcGISMapImageLayerUrl\ArcGISMapImageLayerUrl.xaml.cs">
      <DependentUpon>ArcGISMapImageLayerUrl.xaml</DependentUpon>
    </Compile>
    <Compile Include="Samples\Layers\ArcGISTiledLayerUrl\ArcGISTiledLayerUrl.xaml.cs">
      <DependentUpon>ArcGISTiledLayerUrl.xaml</DependentUpon>
    </Compile>
    <Compile Include="Samples\Layers\ArcGISVectorTiledLayerUrl\ArcGISVectorTiledLayerUrl.xaml.cs">
      <DependentUpon>ArcGISVectorTiledLayerUrl.xaml</DependentUpon>
    </Compile>
    <Compile Include="Samples\Layers\CreateFeatureCollectionLayer\CreateFeatureCollectionLayer.xaml.cs">
      <DependentUpon>CreateFeatureCollectionLayer.xaml</DependentUpon>
    </Compile>
    <Compile Include="Samples\Layers\FeatureCollectionLayerFromQuery\FeatureCollectionLayerFromQuery.xaml.cs">
      <DependentUpon>FeatureCollectionLayerFromQuery.xaml</DependentUpon>
    </Compile>
    <Compile Include="Samples\Layers\FeatureCollectionLayerFromPortal\FeatureCollectionLayerFromPortal.xaml.cs">
      <DependentUpon>FeatureCollectionLayerFromPortal.xaml</DependentUpon>
    </Compile>
    <Compile Include="Samples\Layers\FeatureLayerUrl\FeatureLayerUrl.xaml.cs">
      <DependentUpon>FeatureLayerUrl.xaml</DependentUpon>
    </Compile>
    <Compile Include="Samples\Layers\FeatureLayerSelection\FeatureLayerSelection.xaml.cs">
      <DependentUpon>FeatureLayerSelection.xaml</DependentUpon>
    </Compile>
    <Compile Include="Samples\Layers\ChangeSublayerVisibility\ChangeSublayerVisibility.xaml.cs">
      <DependentUpon>ChangeSublayerVisibility.xaml</DependentUpon>
    </Compile>
    <Compile Include="Samples\Layers\ChangeFeatureLayerRenderer\ChangeFeatureLayerRenderer.xaml.cs">
      <DependentUpon>ChangeFeatureLayerRenderer.xaml</DependentUpon>
    </Compile>
    <Compile Include="Samples\Location\DisplayDeviceLocation\DisplayDeviceLocation.xaml.cs">
      <DependentUpon>DisplayDeviceLocation.xaml</DependentUpon>
    </Compile>
    <Compile Include="Samples\MapView\ShowMagnifier\ShowMagnifier.xaml.cs">
      <DependentUpon>ShowMagnifier.xaml</DependentUpon>
    </Compile>
    <Compile Include="Samples\MapView\TakeScreenshot\TakeScreenshot.xaml.cs">
      <DependentUpon>TakeScreenshot.xaml</DependentUpon>
    </Compile>
    <Compile Include="Samples\MapView\DisplayLayerViewState\DisplayLayerViewState.xaml.cs">
      <DependentUpon>DisplayLayerViewState.xaml</DependentUpon>
    </Compile>
    <Compile Include="Samples\MapView\DisplayDrawingStatus\DisplayDrawingStatus.xaml.cs">
      <DependentUpon>DisplayDrawingStatus.xaml</DependentUpon>
    </Compile>
    <Compile Include="Samples\MapView\ChangeViewpoint\ChangeViewpoint.xaml.cs">
      <DependentUpon>ChangeViewpoint.xaml</DependentUpon>
    </Compile>
    <Compile Include="Samples\Layers\FeatureLayerDefinitionExpression\FeatureLayerDefinitionExpression.xaml.cs">
      <DependentUpon>FeatureLayerDefinitionExpression.xaml</DependentUpon>
    </Compile>
    <Compile Include="Samples\MapView\MapRotation\MapRotation.xaml.cs">
      <DependentUpon>MapRotation.xaml</DependentUpon>
    </Compile>
    <Compile Include="Samples\Map\AccessLoadStatus\AccessLoadStatus.xaml.cs">
      <DependentUpon>AccessLoadStatus.xaml</DependentUpon>
    </Compile>
    <Compile Include="Samples\Map\AuthorMap\AuthorMap.xaml.cs">
      <DependentUpon>AuthorMap.xaml</DependentUpon>
    </Compile>
    <Compile Include="Samples\Map\ManageBookmarks\ManageBookmarks.xaml.cs">
      <DependentUpon>ManageBookmarks.xaml</DependentUpon>
    </Compile>
    <Compile Include="Samples\Map\OpenExistingMap\OpenExistingMap.xaml.cs">
      <DependentUpon>OpenExistingMap.xaml</DependentUpon>
    </Compile>
    <Compile Include="Samples\Map\ChangeBasemap\ChangeBasemap.xaml.cs">
      <DependentUpon>ChangeBasemap.xaml</DependentUpon>
    </Compile>
    <Compile Include="Samples\Map\DisplayMap\DisplayMap.xaml.cs">
      <DependentUpon>DisplayMap.xaml</DependentUpon>
    </Compile>
    <Compile Include="Samples\Map\SearchPortalMaps\SearchPortalMaps.xaml.cs">
      <DependentUpon>SearchPortalMaps.xaml</DependentUpon>
    </Compile>
    <Compile Include="Samples\Map\SetInitialMapLocation\SetInitialMapLocation.xaml.cs">
      <DependentUpon>SetInitialMapLocation.xaml</DependentUpon>
    </Compile>
    <Compile Include="Samples\Map\SetInitialMapArea\SetInitialMapArea.xaml.cs">
      <DependentUpon>SetInitialMapArea.xaml</DependentUpon>
    </Compile>
    <Compile Include="Samples\Map\SetMinMaxScale\SetMinMaxScale.xaml.cs">
      <DependentUpon>SetMinMaxScale.xaml</DependentUpon>
    </Compile>
    <Compile Include="Samples\Map\SetMapSpatialReference\SetMapSpatialReference.xaml.cs">
      <DependentUpon>SetMapSpatialReference.xaml</DependentUpon>
    </Compile>
    <Compile Include="Samples\Symbology\RenderPictureMarkers\RenderPictureMarkers.xaml.cs">
      <DependentUpon>RenderPictureMarkers.xaml</DependentUpon>
    </Compile>
    <Compile Include="Samples\Symbology\RenderSimpleMarkers\RenderSimpleMarkers.xaml.cs">
      <DependentUpon>RenderSimpleMarkers.xaml</DependentUpon>
    </Compile>
    <Compile Include="Samples\Symbology\RenderUniqueValues\RenderUniqueValues.xaml.cs">
      <DependentUpon>RenderUniqueValues.xaml</DependentUpon>
    </Compile>
    <Compile Include="Samples\Symbology\UseDistanceCompositeSym\UseDistanceCompositeSym.xaml.cs">
      <DependentUpon>UseDistanceCompositeSym.xaml</DependentUpon>
    </Compile>
    <Compile Include="Samples\Tutorial\AuthorEditSaveMap\AuthorEditSaveMap.xaml.cs">
      <DependentUpon>AuthorEditSaveMap.xaml</DependentUpon>
    </Compile>
    <Content Include="Properties\ArcGISRuntime.Windows.Samples.rd.xml" />
  </ItemGroup>
  <ItemGroup>
    <SDKReference Include="Microsoft.VCLibs, version=14.0">
      <Name>Visual C++ 2015 Runtime for Universal Windows Platform Apps</Name>
    </SDKReference>
  </ItemGroup>
  <ItemGroup>
    <Page Include="Samples\Data\FeatureLayerQuery\FeatureLayerQuery.xaml">
      <Generator>MSBuild:Compile</Generator>
      <SubType>Designer</SubType>
    </Page>
    <Page Include="Samples\Data\ServiceFeatureTableCache\ServiceFeatureTableCache.xaml">
      <SubType>Designer</SubType>
      <Generator>MSBuild:Compile</Generator>
    </Page>
    <Page Include="Samples\Data\ServiceFeatureTableManualCache\ServiceFeatureTableManualCache.xaml">
      <SubType>Designer</SubType>
      <Generator>MSBuild:Compile</Generator>
    </Page>
    <Page Include="Samples\Data\ServiceFeatureTableNoCache\ServiceFeatureTableNoCache.xaml">
      <SubType>Designer</SubType>
      <Generator>MSBuild:Compile</Generator>
    </Page>
    <Page Include="Samples\Geoprocessing\AnalyzeHotspots\AnalyzeHotspots.xaml">
      <SubType>Designer</SubType>
      <Generator>MSBuild:Compile</Generator>
    </Page>
    <Page Include="Samples\Geoprocessing\ListGeodatabaseVersions\ListGeodatabaseVersions.xaml">
      <SubType>Designer</SubType>
      <Generator>MSBuild:Compile</Generator>
    </Page>
    <Page Include="Samples\Geoprocessing\AnalyzeViewshed\AnalyzeViewshed.xaml">
      <SubType>Designer</SubType>
      <Generator>MSBuild:Compile</Generator>
    </Page>
    <Page Include="Samples\GraphicsOverlay\AddGraphicsRenderer\AddGraphicsRenderer.xaml">
      <SubType>Designer</SubType>
      <Generator>MSBuild:Compile</Generator>
    </Page>
    <Page Include="Samples\GraphicsOverlay\IdentifyGraphics\IdentifyGraphics.xaml">
      <Generator>MSBuild:Compile</Generator>
      <SubType>Designer</SubType>
    </Page>
    <Page Include="Samples\GraphicsOverlay\SketchOnMap\SketchOnMap.xaml">
      <Generator>MSBuild:Compile</Generator>
      <SubType>Designer</SubType>
    </Page>
    <Page Include="Samples\Layers\ArcGISMapImageLayerUrl\ArcGISMapImageLayerUrl.xaml">
      <Generator>MSBuild:Compile</Generator>
      <SubType>Designer</SubType>
    </Page>
    <Page Include="Samples\Layers\ArcGISTiledLayerUrl\ArcGISTiledLayerUrl.xaml">
      <Generator>MSBuild:Compile</Generator>
      <SubType>Designer</SubType>
    </Page>
    <Page Include="Samples\Layers\ArcGISVectorTiledLayerUrl\ArcGISVectorTiledLayerUrl.xaml">
      <Generator>MSBuild:Compile</Generator>
      <SubType>Designer</SubType>
    </Page>
    <Page Include="Samples\Layers\CreateFeatureCollectionLayer\CreateFeatureCollectionLayer.xaml">
      <Generator>MSBuild:Compile</Generator>
      <SubType>Designer</SubType>
    </Page>
    <Page Include="Samples\Layers\FeatureCollectionLayerFromQuery\FeatureCollectionLayerFromQuery.xaml">
      <Generator>MSBuild:Compile</Generator>
      <SubType>Designer</SubType>
    </Page>
    <Page Include="Samples\Layers\FeatureCollectionLayerFromPortal\FeatureCollectionLayerFromPortal.xaml">
      <Generator>MSBuild:Compile</Generator>
      <SubType>Designer</SubType>
    </Page>
    <Page Include="Samples\Layers\FeatureLayerUrl\FeatureLayerUrl.xaml">
      <Generator>MSBuild:Compile</Generator>
      <SubType>Designer</SubType>
    </Page>
    <Page Include="Samples\Layers\FeatureLayerSelection\FeatureLayerSelection.xaml">
      <Generator>MSBuild:Compile</Generator>
      <SubType>Designer</SubType>
    </Page>
    <Page Include="Samples\Layers\ChangeSublayerVisibility\ChangeSublayerVisibility.xaml">
      <Generator>MSBuild:Compile</Generator>
      <SubType>Designer</SubType>
    </Page>
    <Page Include="Samples\Layers\ChangeFeatureLayerRenderer\ChangeFeatureLayerRenderer.xaml">
      <Generator>MSBuild:Compile</Generator>
      <SubType>Designer</SubType>
    </Page>
    <Page Include="Samples\Layers\FeatureLayerDefinitionExpression\FeatureLayerDefinitionExpression.xaml">
      <Generator>MSBuild:Compile</Generator>
      <SubType>Designer</SubType>
    </Page>
    <Page Include="Samples\Location\DisplayDeviceLocation\DisplayDeviceLocation.xaml">
      <Generator>MSBuild:Compile</Generator>
      <SubType>Designer</SubType>
    </Page>
    <Page Include="Samples\MapView\ShowMagnifier\ShowMagnifier.xaml">
      <Generator>MSBuild:Compile</Generator>
      <SubType>Designer</SubType>
    </Page>
    <Page Include="Samples\MapView\TakeScreenshot\TakeScreenshot.xaml">
      <Generator>MSBuild:Compile</Generator>
      <SubType>Designer</SubType>
    </Page>
    <Page Include="Samples\MapView\DisplayLayerViewState\DisplayLayerViewState.xaml">
      <Generator>MSBuild:Compile</Generator>
      <SubType>Designer</SubType>
    </Page>
    <Page Include="Samples\MapView\DisplayDrawingStatus\DisplayDrawingStatus.xaml">
      <Generator>MSBuild:Compile</Generator>
      <SubType>Designer</SubType>
    </Page>
    <Page Include="Samples\MapView\ChangeViewpoint\ChangeViewpoint.xaml">
      <Generator>MSBuild:Compile</Generator>
      <SubType>Designer</SubType>
    </Page>
    <Page Include="Samples\MapView\MapRotation\MapRotation.xaml">
      <Generator>MSBuild:Compile</Generator>
      <SubType>Designer</SubType>
    </Page>
    <Page Include="Samples\Map\AccessLoadStatus\AccessLoadStatus.xaml">
      <SubType>Designer</SubType>
      <Generator>MSBuild:Compile</Generator>
    </Page>
    <Page Include="Samples\Map\AuthorMap\AuthorMap.xaml">
      <Generator>MSBuild:Compile</Generator>
      <SubType>Designer</SubType>
    </Page>
    <Page Include="Samples\Map\ManageBookmarks\ManageBookmarks.xaml">
      <Generator>MSBuild:Compile</Generator>
      <SubType>Designer</SubType>
    </Page>
    <Page Include="Samples\Map\OpenExistingMap\OpenExistingMap.xaml">
      <Generator>MSBuild:Compile</Generator>
      <SubType>Designer</SubType>
    </Page>
    <Page Include="Samples\Map\ChangeBasemap\ChangeBasemap.xaml">
      <Generator>MSBuild:Compile</Generator>
      <SubType>Designer</SubType>
    </Page>
    <Page Include="Samples\Map\DisplayMap\DisplayMap.xaml">
      <Generator>MSBuild:Compile</Generator>
      <SubType>Designer</SubType>
    </Page>
    <Page Include="Samples\Map\SearchPortalMaps\SearchPortalMaps.xaml">
      <Generator>MSBuild:Compile</Generator>
      <SubType>Designer</SubType>
    </Page>
    <Page Include="Samples\Map\SetInitialMapLocation\SetInitialMapLocation.xaml">
      <SubType>Designer</SubType>
      <Generator>MSBuild:Compile</Generator>
    </Page>
    <Page Include="Samples\Map\SetInitialMapArea\SetInitialMapArea.xaml">
      <Generator>MSBuild:Compile</Generator>
      <SubType>Designer</SubType>
    </Page>
    <Page Include="Samples\Map\SetMinMaxScale\SetMinMaxScale.xaml">
      <Generator>MSBuild:Compile</Generator>
      <SubType>Designer</SubType>
    </Page>
    <Page Include="Samples\Map\SetMapSpatialReference\SetMapSpatialReference.xaml">
      <Generator>MSBuild:Compile</Generator>
      <SubType>Designer</SubType>
    </Page>
    <Page Include="Samples\Symbology\RenderPictureMarkers\RenderPictureMarkers.xaml">
      <SubType>Designer</SubType>
      <Generator>MSBuild:Compile</Generator>
    </Page>
    <Page Include="Samples\Symbology\RenderSimpleMarkers\RenderSimpleMarkers.xaml">
      <SubType>Designer</SubType>
      <Generator>MSBuild:Compile</Generator>
    </Page>
    <Page Include="Samples\Symbology\RenderUniqueValues\RenderUniqueValues.xaml">
      <SubType>Designer</SubType>
      <Generator>MSBuild:Compile</Generator>
    </Page>
    <Page Include="Samples\Symbology\UseDistanceCompositeSym\UseDistanceCompositeSym.xaml">
      <Generator>MSBuild:Compile</Generator>
      <SubType>Designer</SubType>
    </Page>
    <Page Include="Samples\Tutorial\AuthorEditSaveMap\AuthorEditSaveMap.xaml">
      <Generator>MSBuild:Compile</Generator>
      <SubType>Designer</SubType>
    </Page>
  </ItemGroup>
  <ItemGroup />
  <PropertyGroup Condition=" '$(VisualStudioVersion)' == '' or '$(VisualStudioVersion)' &lt; '14.0' ">
    <VisualStudioVersion>14.0</VisualStudioVersion>
  </PropertyGroup>
  <Import Project="$(MSBuildExtensionsPath)\Microsoft\WindowsXaml\v$(VisualStudioVersion)\Microsoft.Windows.UI.Xaml.CSharp.targets" />
  <!-- To modify your build process, add your task inside one of the targets below and uncomment it. 
       Other similar extension points exist, see Microsoft.Common.targets.
  <Target Name="BeforeBuild">
  </Target>
  <Target Name="AfterBuild">
  </Target>
  -->
</Project><|MERGE_RESOLUTION|>--- conflicted
+++ resolved
@@ -350,12 +350,11 @@
     <Content Include="Samples\MapView\ShowMagnifier\metadata.json">
       <CopyToOutputDirectory>PreserveNewest</CopyToOutputDirectory>
     </Content>
-<<<<<<< HEAD
     <Content Include="Samples\GraphicsOverlay\SketchOnMap\metadata.json">
-=======
+      <CopyToOutputDirectory>PreserveNewest</CopyToOutputDirectory>
+    </Content>
     <Content Include="Samples\Map\SearchPortalMaps\metadata.json">
->>>>>>> 051593fe
-      <CopyToOutputDirectory>PreserveNewest</CopyToOutputDirectory>
+     <CopyToOutputDirectory>PreserveNewest</CopyToOutputDirectory>
     </Content>
   </ItemGroup>
   <ItemGroup>
