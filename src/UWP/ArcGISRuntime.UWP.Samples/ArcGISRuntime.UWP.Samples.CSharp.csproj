--- conflicted
+++ resolved
@@ -191,6 +191,9 @@
     <Content Include="Samples\Map\AccessLoadStatus\AccessLoadStatus.jpg">
       <CopyToOutputDirectory>PreserveNewest</CopyToOutputDirectory>
     </Content>
+    <Content Include="Samples\Search\FindAddress\FindAddress.jpg">
+      <CopyToOutputDirectory>PreserveNewest</CopyToOutputDirectory>
+    </Content>
     <Content Include="Samples\Map\AuthorMap\AuthorMap.jpg">
       <CopyToOutputDirectory>PreserveNewest</CopyToOutputDirectory>
     </Content>
@@ -371,14 +374,10 @@
     <Content Include="Samples\Layers\WMTSLayer\metadata.json">
       <CopyToOutputDirectory>PreserveNewest</CopyToOutputDirectory>
     </Content>
-<<<<<<< HEAD
-    <Content Include="Samples\Search\FindAddress\FindAddress.jpg">
-      <CopyToOutputDirectory>PreserveNewest</CopyToOutputDirectory>
-    </Content>
     <Content Include="Samples\Search\FindAddress\metadata.json">
-=======
+      <CopyToOutputDirectory>PreserveNewest</CopyToOutputDirectory>
+    </Content>
     <Content Include="Samples\Layers\RasterLayerImageServiceRaster\metadata.json">
->>>>>>> fa9def96
       <CopyToOutputDirectory>PreserveNewest</CopyToOutputDirectory>
     </Content>
   </ItemGroup>
