--- conflicted
+++ resolved
@@ -243,13 +243,12 @@
               "Path": "Samples/Data/GenerateGeodatabase"
             },
             {
-<<<<<<< HEAD
               "SampleName": "AddGeoPackageFeatureTable",
               "Path": "Samples/Data/AddGeoPackageFeatureTable"
-=======
+            },
+            {
               "SampleName": "AddShapefile",
               "Path": "Samples/Data/AddShapefile"
->>>>>>> 5969f166
             }
           ]
         }
