--- conflicted
+++ resolved
@@ -53,13 +53,11 @@
   </ItemGroup>
   <ItemGroup>
     <Compile Include="Properties\AssemblyInfo.cs" />
-<<<<<<< HEAD
     <Compile Include="Samples\GraphicsOverlay\AddGraphicsRenderer\AddGraphicsRenderer.xaml.cs">
       <DependentUpon>AddGraphicsRenderer.xaml</DependentUpon>
     </Compile>
     <Compile Include="Samples\GraphicsOverlay\IdentifyGraphics\IdentifyGraphics.xaml.cs">
       <DependentUpon>IdentifyGraphics.xaml</DependentUpon>
-=======
     <Compile Include="Samples\Data\ServiceFeatureTableCache\ServiceFeatureTableCache.xaml.cs">
       <DependentUpon>ServiceFeatureTableCache.xaml</DependentUpon>
     </Compile>
@@ -70,7 +68,6 @@
       <DependentUpon>ServiceFeatureTableNoCache.xaml</DependentUpon>
     <Compile Include="Samples\Data\FeatureLayerQuery\FeatureLayerQuery.xaml.cs">
       <DependentUpon>FeatureLayerQuery.xaml</DependentUpon>
->>>>>>> 71414bbb
     </Compile>
     <Compile Include="Samples\Layers\ArcGISMapImageLayerUrl\ArcGISMapImageLayerUrl.xaml.cs">
       <DependentUpon>ArcGISMapImageLayerUrl.xaml</DependentUpon>
@@ -114,12 +111,10 @@
     <Content Include="groups.json">
       <CopyToOutputDirectory>PreserveNewest</CopyToOutputDirectory>
     </Content>
-<<<<<<< HEAD
     <Content Include="Samples\GraphicsOverlay\AddGraphicsRenderer\AddGraphicsRenderer.jpg">
       <CopyToOutputDirectory>PreserveNewest</CopyToOutputDirectory>
     </Content>
     <Content Include="Samples\GraphicsOverlay\IdentifyGraphics\IdentifyGraphics.jpg">
-=======
     <Content Include="Samples\Data\ServiceFeatureTableCache\ServiceFeatureTableCache.jpg">
       <CopyToOutputDirectory>PreserveNewest</CopyToOutputDirectory>
     </Content>
@@ -128,7 +123,6 @@
     </Content>
     <Content Include="Samples\Data\ServiceFeatureTableNoCache\ServiceFeatureTableNoCache.jpg">
     <Content Include="Samples\Data\FeatureLayerQuery\FeatureLayerQuery.jpg">
->>>>>>> 71414bbb
       <CopyToOutputDirectory>PreserveNewest</CopyToOutputDirectory>
     </Content>
     <Content Include="Samples\Layers\ArcGISMapImageLayerUrl\ArcGISMapImageLayerUrl.jpg">
@@ -166,13 +160,11 @@
     </Content>
   </ItemGroup>
   <ItemGroup>
-<<<<<<< HEAD
     <Page Include="Samples\GraphicsOverlay\AddGraphicsRenderer\AddGraphicsRenderer.xaml">
       <SubType>Designer</SubType>
       <Generator>MSBuild:Compile</Generator>
     </Page>
     <Page Include="Samples\GraphicsOverlay\IdentifyGraphics\IdentifyGraphics.xaml">
-=======
     <Page Include="Samples\Data\ServiceFeatureTableCache\ServiceFeatureTableCache.xaml">
       <SubType>Designer</SubType>
       <Generator>MSBuild:Compile</Generator>
@@ -183,7 +175,6 @@
     </Page>
     <Page Include="Samples\Data\ServiceFeatureTableNoCache\ServiceFeatureTableNoCache.xaml">
     <Page Include="Samples\Data\FeatureLayerQuery\FeatureLayerQuery.xaml">
->>>>>>> 71414bbb
       <SubType>Designer</SubType>
       <Generator>MSBuild:Compile</Generator>
     </Page>
@@ -286,18 +277,13 @@
     </Content>
   </ItemGroup>
   <ItemGroup>
-<<<<<<< HEAD
     <Content Include="Samples\GraphicsOverlay\AddGraphicsRenderer\metadata.json">
-=======
     <Content Include="Samples\Data\ServiceFeatureTableCache\metadata.json">
->>>>>>> 71414bbb
-      <CopyToOutputDirectory>PreserveNewest</CopyToOutputDirectory>
-    </Content>
-  </ItemGroup>
-  <ItemGroup>
-<<<<<<< HEAD
+      <CopyToOutputDirectory>PreserveNewest</CopyToOutputDirectory>
+    </Content>
+  </ItemGroup>
+  <ItemGroup>
     <Content Include="Samples\GraphicsOverlay\IdentifyGraphics\metadata.json">
-=======
     <Content Include="Samples\Data\ServiceFeatureTableManualCache\metadata.json">
       <CopyToOutputDirectory>PreserveNewest</CopyToOutputDirectory>
     </Content>
@@ -305,7 +291,6 @@
   <ItemGroup>
     <Content Include="Samples\Data\ServiceFeatureTableNoCache\metadata.json">
     <Content Include="Samples\Data\FeatureLayerQuery\metadata.json">
->>>>>>> 71414bbb
       <CopyToOutputDirectory>PreserveNewest</CopyToOutputDirectory>
     </Content>
   </ItemGroup>
