--- conflicted
+++ resolved
@@ -215,161 +215,7 @@
     <InterfaceDefinition Include="MainStoryboard.storyboard" />
   </ItemGroup>
   <ItemGroup>
-<<<<<<< HEAD
-    <EmbeddedResource Include="groups.json">
-      <CopyToOutputDirectory>Always</CopyToOutputDirectory>
-    </EmbeddedResource>
-    <None Include="app.config" />
-    <None Include="Info.plist" />
-    <None Include="Entitlements.plist" />
-    <EmbeddedResource Include="Samples\Layers\ArcGISTiledLayerUrl\metadata.json" />
-    <EmbeddedResource Include="Samples\Layers\ArcGISMapImageLayerUrl\metadata.json" />
-    <EmbeddedResource Include="Samples\Map\OpenMapURL\metadata.json" />
-    <EmbeddedResource Include="Samples\MapView\ChangeViewpoint\metadata.json" />
-    <EmbeddedResource Include="Samples\Symbology\RenderSimpleMarkers\metadata.json">
-      <CopyToOutputDirectory>PreserveNewest</CopyToOutputDirectory>
-    </EmbeddedResource>
-    <EmbeddedResource Include="Samples\MapView\DisplayDrawingStatus\metadata.json">
-      <CopyToOutputDirectory>PreserveNewest</CopyToOutputDirectory>
-    </EmbeddedResource>
-    <EmbeddedResource Include="Samples\Map\ChangeBasemap\metadata.json" />
-    <EmbeddedResource Include="Samples\Layers\ChangeSublayerVisibility\metadata.json">
-      <CopyToOutputDirectory>PreserveNewest</CopyToOutputDirectory>
-    </EmbeddedResource>
-    <EmbeddedResource Include="Samples\Map\SetMinMaxScale\metadata.json">
-      <CopyToOutputDirectory>PreserveNewest</CopyToOutputDirectory>
-    </EmbeddedResource>
-    <EmbeddedResource Include="Samples\Map\AccessLoadStatus\metadata.json">
-      <CopyToOutputDirectory>PreserveNewest</CopyToOutputDirectory>
-    </EmbeddedResource>
-    <EmbeddedResource Include="Samples\Map\SetInitialMapArea\metadata.json">
-      <CopyToOutputDirectory>PreserveNewest</CopyToOutputDirectory>
-    </EmbeddedResource>
-    <EmbeddedResource Include="Samples\Map\SetInitialMapLocation\metadata.json">
-      <CopyToOutputDirectory>PreserveNewest</CopyToOutputDirectory>
-    </EmbeddedResource>
-    <EmbeddedResource Include="Samples\Map\SetMapSpatialReference\metadata.json">
-      <CopyToOutputDirectory>PreserveNewest</CopyToOutputDirectory>
-    </EmbeddedResource>
-    <EmbeddedResource Include="Samples\Map\DisplayMap\metadata.json">
-      <CopyToOutputDirectory>PreserveNewest</CopyToOutputDirectory>
-    </EmbeddedResource>
-    <EmbeddedResource Include="Samples\MapView\MapRotation\metadata.json" />
-    <EmbeddedResource Include="Samples\Layers\FeatureLayerUrl\metadata.json">
-      <CopyToOutputDirectory>PreserveNewest</CopyToOutputDirectory>
-    </EmbeddedResource>
-    <EmbeddedResource Include="Samples\Data\ServiceFeatureTableCache\metadata.json">
-      <CopyToOutputDirectory>PreserveNewest</CopyToOutputDirectory>
-    </EmbeddedResource>
-    <EmbeddedResource Include="Samples\Data\ServiceFeatureTableNoCache\metadata.json">
-      <CopyToOutputDirectory>PreserveNewest</CopyToOutputDirectory>
-    </EmbeddedResource>
-    <EmbeddedResource Include="Samples\Data\ServiceFeatureTableManualCache\metadata.json">
-      <CopyToOutputDirectory>PreserveNewest</CopyToOutputDirectory>
-    </EmbeddedResource>
-    <EmbeddedResource Include="Samples\Symbology\RenderUniqueValues\metadata.json">
-      <CopyToOutputDirectory>PreserveNewest</CopyToOutputDirectory>
-    </EmbeddedResource>
-    <EmbeddedResource Include="Samples\Symbology\RenderPictureMarkers\metadata.json">
-      <CopyToOutputDirectory>PreserveNewest</CopyToOutputDirectory>
-    </EmbeddedResource>
-    <EmbeddedResource Include="Samples\Layers\ChangeFeatureLayerRenderer\metadata.json">
-      <CopyToOutputDirectory>PreserveNewest</CopyToOutputDirectory>
-    </EmbeddedResource>
-    <EmbeddedResource Include="Samples\GraphicsOverlay\AddGraphicsRenderer\metadata.json">
-      <CopyToOutputDirectory>PreserveNewest</CopyToOutputDirectory>
-    </EmbeddedResource>
-    <EmbeddedResource Include="Samples\GraphicsOverlay\IdentifyGraphics\metadata.json">
-      <CopyToOutputDirectory>PreserveNewest</CopyToOutputDirectory>
-    </EmbeddedResource>
-    <EmbeddedResource Include="Samples\Data\FeatureLayerQuery\metadata.json">
-      <CopyToOutputDirectory>PreserveNewest</CopyToOutputDirectory>
-    </EmbeddedResource>
-    <EmbeddedResource Include="Samples\Layers\FeatureLayerSelection\metadata.json">
-      <CopyToOutputDirectory>PreserveNewest</CopyToOutputDirectory>
-    </EmbeddedResource>
-    <EmbeddedResource Include="Samples\Layers\FeatureLayerDefinitionExpression\metadata.json">
-      <CopyToOutputDirectory>PreserveNewest</CopyToOutputDirectory>
-    </EmbeddedResource>
-    <EmbeddedResource Include="Samples\MapView\TakeScreenshot\metadata.json">
-      <CopyToOutputDirectory>PreserveNewest</CopyToOutputDirectory>
-    </EmbeddedResource>
-    <EmbeddedResource Include="Samples\Location\DisplayDeviceLocation\metadata.json">
-      <CopyToOutputDirectory>PreserveNewest</CopyToOutputDirectory>
-    </EmbeddedResource>
-    <EmbeddedResource Include="Samples\MapView\DisplayLayerViewState\metadata.json">
-      <CopyToOutputDirectory>PreserveNewest</CopyToOutputDirectory>
-    </EmbeddedResource>
-    <EmbeddedResource Include="Samples\Map\ManageBookmarks\metadata.json">
-      <CopyToOutputDirectory>PreserveNewest</CopyToOutputDirectory>
-    </EmbeddedResource>
-    <EmbeddedResource Include="Samples\Layers\ArcGISVectorTiledLayerUrl\metadata.json" />
-    <BundleResource Include="Samples\MapView\ShowMagnifier\metadata.json" />
-    <EmbeddedResource Include="Samples\Layers\CreateFeatureCollectionLayer\metadata.json">
-      <CopyToOutputDirectory>PreserveNewest</CopyToOutputDirectory>
-    </EmbeddedResource>
-    <EmbeddedResource Include="Samples\Layers\FeatureCollectionLayerFromPortal\metadata.json">
-      <CopyToOutputDirectory>PreserveNewest</CopyToOutputDirectory>
-    </EmbeddedResource>
-    <EmbeddedResource Include="Samples\Layers\FeatureCollectionLayerFromQuery\metadata.json">
-      <CopyToOutputDirectory>PreserveNewest</CopyToOutputDirectory>
-    </EmbeddedResource>
-    <None Include="packages.config" />
-    <EmbeddedResource Include="Samples\Tutorial\AuthorEditSaveMap\metadata.json">
-      <CopyToOutputDirectory>PreserveNewest</CopyToOutputDirectory>
-    </EmbeddedResource>
-    <EmbeddedResource Include="Samples\Map\AuthorMap\metadata.json">
-      <CopyToOutputDirectory>PreserveNewest</CopyToOutputDirectory>
-    </EmbeddedResource>
-    <EmbeddedResource Include="Samples\Symbology\UseDistanceCompositeSym\metadata.json">
-      <CopyToOutputDirectory>PreserveNewest</CopyToOutputDirectory>
-    </EmbeddedResource>
-    <EmbeddedResource Include="Samples\GraphicsOverlay\SketchOnMap\metadata.json">
-      <CopyToOutputDirectory>PreserveNewest</CopyToOutputDirectory>
-    </EmbeddedResource>
-    <EmbeddedResource Include="Samples\Map\SearchPortalMaps\metadata.json">
-      <CopyToOutputDirectory>PreserveNewest</CopyToOutputDirectory>
-    </EmbeddedResource>
-    <EmbeddedResource Include="Samples\Data\StatisticalQuery\metadata.json" />
-    <EmbeddedResource Include="Samples\NetworkAnalysis\FindRoute\metadata.json" />
-    <EmbeddedResource Include="Samples\Search\FindAddress\metadata.json" />
-    <EmbeddedResource Include="Samples\MapView\ShowCallout\metadata.json" />
-    <BundleResource Include="Samples\MapView\ShowCallout\ShowCallout.jpg" />
-    <EmbeddedResource Include="Samples\Layers\WMTSLayer\metadata.json">
-      <CopyToOutputDirectory>PreserveNewest</CopyToOutputDirectory>
-    </EmbeddedResource>
-    <EmbeddedResource Include="Samples\Layers\RasterLayerImageServiceRaster\metadata.json">
-      <CopyToOutputDirectory>PreserveNewest</CopyToOutputDirectory>
-    </EmbeddedResource>
-    <EmbeddedResource Include="Samples\Layers\SceneLayerUrl\metadata.json" />
-    <EmbeddedResource Include="Samples\Layers\RasterLayerRasterFunction\metadata.json">
-      <CopyToOutputDirectory>PreserveNewest</CopyToOutputDirectory>
-    </EmbeddedResource>
-    <EmbeddedResource Include="Samples\Map\OpenMobileMap\metadata.json" />
-    <EmbeddedResource Include="Samples\Data\GenerateGeodatabase\metadata.json">
-      <CopyToOutputDirectory>PreserveNewest</CopyToOutputDirectory>
-    </EmbeddedResource>
-    <EmbeddedResource Include="Samples\Layers\WMSLayerUrl\metadata.json" />
-    <EmbeddedResource Include="Samples\Layers\KmlLayerUrl\metadata.json" />
-    <EmbeddedResource Include="Samples\Layers\KmlLayerFile\metadata.json" />
-    <EmbeddedResource Include="Samples\Data\StatsQueryGroupAndSort\metadata.json" />
-    <EmbeddedResource Include="Samples\Layers\WmsServiceCatalog\metadata.json">
-      <CopyToOutputDirectory>PreserveNewest</CopyToOutputDirectory>
-    </EmbeddedResource>
-    <EmbeddedResource Include="Samples\Layers\TimeBasedQuery\metadata.json" />
-    <EmbeddedResource Include="Samples\Data\FeatureLayerGeoPackage\metadata.json" />
-    <EmbeddedResource Include="Samples\Data\FeatureLayerShapefile\metadata.json">
-      <CopyToOutputDirectory>PreserveNewest</CopyToOutputDirectory>
-    </EmbeddedResource>
-    <EmbeddedResource Include="Samples\Data\ReadShapefileMetadata\metadata.json">
-      <CopyToOutputDirectory>PreserveNewest</CopyToOutputDirectory>
-    </EmbeddedResource>
-  </ItemGroup>
-  <ItemGroup>
-    <Compile Include="Main.cs" />
-=======
     <!-- Sample Manager Code-->
->>>>>>> dbfca335
     <Compile Include="AppDelegate.cs" />
     <Compile Include="Main.cs" />
     <Compile Include="Managers\DataManager.cs" />
@@ -540,11 +386,7 @@
     <Compile Include="Samples\Data\FeatureLayerGeoPackage\FeatureLayerGeoPackage.cs" />
     <Compile Include="Samples\Data\FeatureLayerQuery\FeatureLayerQuery.cs" />
     <Compile Include="Samples\Data\FeatureLayerShapefile\FeatureLayerShapefile.cs" />
-<<<<<<< HEAD
-    <Compile Include="Samples\Data\ReadShapefileMetadata\ReadShapefileMetadata.cs" />
-=======
     <Compile Include="Samples\Data\GenerateGeodatabase\GenerateGeodatabase.cs" />
->>>>>>> dbfca335
     <Compile Include="Samples\Data\ServiceFeatureTableCache\ServiceFeatureTableCache.cs" />
     <Compile Include="Samples\Data\ServiceFeatureTableManualCache\ServiceFeatureTableManualCache.cs" />
     <Compile Include="Samples\Data\ServiceFeatureTableNoCache\ServiceFeatureTableNoCache.cs" />
@@ -613,166 +455,6 @@
     <Compile Include="Samples\Tutorial\AuthorEditSaveMap\AuthorEditSaveMap.cs" />
   </ItemGroup>
   <Import Project="$(MSBuildExtensionsPath)\Xamarin\iOS\Xamarin.iOS.CSharp.targets" />
-<<<<<<< HEAD
-  <ItemGroup />
-  <ItemGroup />
-  <ItemGroup>
-    <BundleResource Include="Samples\Layers\ArcGISTiledLayerUrl\ArcGISTiledLayerUrl.jpg" />
-  </ItemGroup>
-  <ItemGroup>
-    <BundleResource Include="Samples\Layers\ArcGISMapImageLayerUrl\ArcGISMapImageLayerUrl.jpg" />
-  </ItemGroup>
-  <ItemGroup>
-    <EmbeddedResource Include="Samples\Map\OpenMapURL\OpenMapURL.jpg" />
-  </ItemGroup>
-  <ItemGroup>
-    <EmbeddedResource Include="Samples\Symbology\RenderSimpleMarkers\RenderSimpleMarkers.jpg" />
-  </ItemGroup>
-  <ItemGroup>
-    <BundleResource Include="Samples\MapView\ChangeViewpoint\ChangeViewpoint.jpg" />
-  </ItemGroup>
-  <ItemGroup>
-    <BundleResource Include="Samples\Map\ChangeBasemap\ChangeBasemap.jpg" />
-    <EmbeddedResource Include="Samples\Data\FeatureLayerShapefile\FeatureLayerShapefile.jpg" />
-    <EmbeddedResource Include="Samples\Data\FeatureLayerGeoPackage\FeatureLayerGeoPackage.jpg" />
-    <EmbeddedResource Include="Samples\Data\ReadShapefileMetadata\ReadShapefileMetadata.jpg" />
-    <Content Include="Samples\Data\StatisticalQuery\StatisticalQuery.jpg">
-      <CopyToOutputDirectory>PreserveNewest</CopyToOutputDirectory>
-    </Content>
-    <Content Include="Samples\Data\GenerateGeodatabase\GenerateGeodatabase.jpg">
-      <CopyToOutputDirectory>PreserveNewest</CopyToOutputDirectory>
-    </Content>
-    <Content Include="Samples\Data\StatsQueryGroupAndSort\StatsQueryGroupAndSort.jpg">
-      <CopyToOutputDirectory>PreserveNewest</CopyToOutputDirectory>
-    </Content>
-    <Content Include="Samples\GraphicsOverlay\SketchOnMap\SketchOnMap.jpg">
-      <CopyToOutputDirectory>PreserveNewest</CopyToOutputDirectory>
-    </Content>
-    <BundleResource Include="Samples\Layers\SceneLayerUrl\SceneLayerUrl.jpg" />
-    <BundleResource Include="Samples\Layers\ArcGISMapImageLayerUrl\ArcGISMapImageLayerUrl.jpg" />
-    <Content Include="Samples\Layers\TimeBasedQuery\TimeBasedQuery.jpg">
-      <CopyToOutputDirectory>PreserveNewest</CopyToOutputDirectory>
-    </Content>
-    <Content Include="Samples\Layers\KmlLayerFile\KmlLayerFile.jpg">
-      <CopyToOutputDirectory>PreserveNewest</CopyToOutputDirectory>
-    </Content>
-    <Content Include="Samples\Layers\RasterLayerImageServiceRaster\RasterLayerImageServiceRaster.jpg">
-      <CopyToOutputDirectory>PreserveNewest</CopyToOutputDirectory>
-    </Content>
-    <Content Include="Samples\Layers\RasterLayerRasterFunction\RasterLayerRasterFunction.jpg">
-      <CopyToOutputDirectory>PreserveNewest</CopyToOutputDirectory>
-    </Content>
-    <BundleResource Include="Samples\Layers\WMSLayerUrl\WMSLayerUrl.jpg" />
-    <BundleResource Include="Samples\Layers\WmsServiceCatalog\WmsServiceCatalog.jpg" />
-    <Content Include="Samples\Layers\WMTSLayer\WMTSLayer.jpg">
-      <CopyToOutputDirectory>PreserveNewest</CopyToOutputDirectory>
-    </Content>
-    <Content Include="Samples\Map\AuthorMap\AuthorMap.jpg">
-      <CopyToOutputDirectory>PreserveNewest</CopyToOutputDirectory>
-    </Content>
-    <BundleResource Include="Samples\NetworkAnalysis\FindRoute\FindRoute.jpg" />
-    <EmbeddedResource Include="Samples\Map\OpenMobileMap\OpenMobileMap.jpg" />
-    <Content Include="Samples\Tutorial\AuthorEditSaveMap\AuthorEditSaveMap.jpg">
-      <CopyToOutputDirectory>PreserveNewest</CopyToOutputDirectory>
-    </Content>
-    <EmbeddedResource Include="Resources\PictureMarkerSymbols\pin_star_blue.png" />
-    <BundleResource Include="Resources\Default-568h%402x.png" />
-    <Content Include="Samples\Data\FeatureLayerQuery\FeatureLayerQuery.jpg">
-      <CopyToOutputDirectory>PreserveNewest</CopyToOutputDirectory>
-    </Content>
-    <Content Include="Samples\Data\ServiceFeatureTableManualCache\ServiceFeatureTableManualCache.jpg">
-      <CopyToOutputDirectory>PreserveNewest</CopyToOutputDirectory>
-    </Content>
-    <Content Include="Samples\Data\ServiceFeatureTableNoCache\ServiceFeatureTableNoCache.jpg">
-      <CopyToOutputDirectory>PreserveNewest</CopyToOutputDirectory>
-    </Content>
-    <Content Include="Samples\Data\ServiceFeatureTableCache\ServiceFeatureTableCache.jpg">
-      <CopyToOutputDirectory>PreserveNewest</CopyToOutputDirectory>
-    </Content>
-    <BundleResource Include="Samples\Layers\ArcGISVectorTiledLayerUrl\ArcGISVectorTiledLayerUrl.jpg" />
-    <Content Include="Samples\Layers\ChangeFeatureLayerRenderer\ChangeFeatureLayerRenderer.jpg">
-      <CopyToOutputDirectory>PreserveNewest</CopyToOutputDirectory>
-    </Content>
-    <Content Include="Samples\GraphicsOverlay\IdentifyGraphics\IdentifyGraphics.jpg">
-      <CopyToOutputDirectory>PreserveNewest</CopyToOutputDirectory>
-    </Content>
-    <Content Include="Samples\GraphicsOverlay\AddGraphicsRenderer\AddGraphicsRenderer.jpg">
-      <CopyToOutputDirectory>PreserveNewest</CopyToOutputDirectory>
-    </Content>
-    <Content Include="Samples\Layers\ChangeSublayerVisibility\ChangeSublayerVisibility.jpg">
-      <CopyToOutputDirectory>PreserveNewest</CopyToOutputDirectory>
-    </Content>
-    <Content Include="Samples\Layers\CreateFeatureCollectionLayer\CreateFeatureCollectionLayer.jpg">
-      <CopyToOutputDirectory>PreserveNewest</CopyToOutputDirectory>
-    </Content>
-    <Content Include="Samples\Layers\FeatureCollectionLayerFromPortal\FeatureCollectionLayerFromPortal.jpg">
-      <CopyToOutputDirectory>PreserveNewest</CopyToOutputDirectory>
-    </Content>
-    <Content Include="Samples\Layers\FeatureCollectionLayerFromQuery\FeatureCollectionLayerFromQuery.jpg">
-      <CopyToOutputDirectory>PreserveNewest</CopyToOutputDirectory>
-    </Content>
-    <Content Include="Samples\Layers\FeatureLayerDefinitionExpression\FeatureLayerDefinitionExpression.jpg">
-      <CopyToOutputDirectory>PreserveNewest</CopyToOutputDirectory>
-    </Content>
-    <Content Include="Samples\Layers\FeatureLayerSelection\FeatureLayerSelection.jpg">
-      <CopyToOutputDirectory>PreserveNewest</CopyToOutputDirectory>
-    </Content>
-    <Content Include="Samples\Layers\FeatureLayerUrl\FeatureLayerUrl.jpg">
-      <CopyToOutputDirectory>PreserveNewest</CopyToOutputDirectory>
-    </Content>
-    <Content Include="Samples\Location\DisplayDeviceLocation\DisplayDeviceLocation.jpg">
-      <CopyToOutputDirectory>PreserveNewest</CopyToOutputDirectory>
-    </Content>
-    <Content Include="Samples\MapView\DisplayLayerViewState\DisplayLayerViewState.jpg">
-      <CopyToOutputDirectory>PreserveNewest</CopyToOutputDirectory>
-    </Content>
-    <BundleResource Include="Samples\MapView\ShowMagnifier\ShowMagnifier.jpg" />
-    <Content Include="Samples\Map\AccessLoadStatus\AccessLoadStatus.jpg">
-      <CopyToOutputDirectory>PreserveNewest</CopyToOutputDirectory>
-    </Content>
-    <Content Include="Samples\MapView\DisplayDrawingStatus\DisplayDrawingStatus.jpg">
-      <CopyToOutputDirectory>PreserveNewest</CopyToOutputDirectory>
-    </Content>
-    <Content Include="Samples\Map\DisplayMap\DisplayMap.jpg">
-      <CopyToOutputDirectory>PreserveNewest</CopyToOutputDirectory>
-    </Content>
-    <BundleResource Include="Samples\MapView\MapRotation\MapRotation.jpg" />
-    <Content Include="Samples\Map\ManageBookmarks\ManageBookmarks.jpg">
-      <CopyToOutputDirectory>PreserveNewest</CopyToOutputDirectory>
-    </Content>
-    <Content Include="Samples\Map\SetMapSpatialReference\SetMapSpatialReference.jpg">
-      <CopyToOutputDirectory>PreserveNewest</CopyToOutputDirectory>
-    </Content>
-    <Content Include="Samples\Map\SetInitialMapLocation\SetInitialMapLocation.jpg">
-      <CopyToOutputDirectory>PreserveNewest</CopyToOutputDirectory>
-    </Content>
-    <Content Include="Samples\Map\SetInitialMapArea\SetInitialMapArea.jpg">
-      <CopyToOutputDirectory>PreserveNewest</CopyToOutputDirectory>
-    </Content>
-    <Content Include="Samples\Map\SetMinMaxScale\SetMinMaxScale.jpg">
-      <CopyToOutputDirectory>PreserveNewest</CopyToOutputDirectory>
-    </Content>
-    <Content Include="Samples\MapView\TakeScreenshot\TakeScreenshot.jpg">
-      <CopyToOutputDirectory>PreserveNewest</CopyToOutputDirectory>
-    </Content>
-    <Content Include="Samples\Symbology\RenderPictureMarkers\RenderPictureMarkers.jpg">
-      <CopyToOutputDirectory>PreserveNewest</CopyToOutputDirectory>
-    </Content>
-    <Content Include="Samples\Symbology\RenderUniqueValues\RenderUniqueValues.jpg">
-      <CopyToOutputDirectory>PreserveNewest</CopyToOutputDirectory>
-    </Content>
-    <Content Include="Samples\Search\FindAddress\FindAddress.jpg">
-      <CopyToOutputDirectory>PreserveNewest</CopyToOutputDirectory>
-    </Content>
-    <Content Include="Samples\Map\SearchPortalMaps\SearchPortalMaps.jpg">
-      <CopyToOutputDirectory>PreserveNewest</CopyToOutputDirectory>
-    </Content>
-    <Content Include="Samples\Layers\KmlLayerUrl\KmlLayerUrl.jpg">
-      <CopyToOutputDirectory>PreserveNewest</CopyToOutputDirectory>
-    </Content>
-  </ItemGroup>
-=======
->>>>>>> dbfca335
   <Target Name="EnsureNuGetPackageBuildImports" BeforeTargets="PrepareForBuild">
     <PropertyGroup>
       <ErrorText>This project references NuGet package(s) that are missing on this computer. Use NuGet Package Restore to download them.  For more information, see http://go.microsoft.com/fwlink/?LinkID=322105. The missing file is {0}.</ErrorText>
