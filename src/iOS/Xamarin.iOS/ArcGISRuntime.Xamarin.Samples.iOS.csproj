﻿<?xml version="1.0" encoding="utf-8"?>
<Project DefaultTargets="Build" ToolsVersion="4.0" xmlns="http://schemas.microsoft.com/developer/msbuild/2003">
  <!-- Build Configurations -->
  <PropertyGroup>
    <Configuration Condition=" '$(Configuration)' == '' ">Debug</Configuration>
    <Platform Condition=" '$(Platform)' == '' ">iPhoneSimulator</Platform>
    <ProjectTypeGuids>{FEACFBD2-3405-455C-9665-78FE426C6842};{FAE04EC0-301F-11D3-BF4B-00C04F79EFBC}</ProjectTypeGuids>
    <ProjectGuid>{3192A404-34AC-4083-A3B9-44610EE92E68}</ProjectGuid>
    <OutputType>Exe</OutputType>
    <RootNamespace>ArcGISRuntimeXamarin</RootNamespace>
    <IPhoneResourcePrefix>Resources</IPhoneResourcePrefix>
    <AssemblyName>ArcGISRuntimeXamarin</AssemblyName>
    <NuGetPackageImportStamp>
    </NuGetPackageImportStamp>
  </PropertyGroup>
  <PropertyGroup Condition=" '$(Configuration)|$(Platform)' == 'Debug|iPhoneSimulator' ">
    <DebugSymbols>true</DebugSymbols>
    <DebugType>full</DebugType>
    <Optimize>false</Optimize>
    <OutputPath>..\..\..\output\iOS\iPhoneSimulator\debug\</OutputPath>
    <DefineConstants>DEBUG;ENABLE_TEST_CLOUD;</DefineConstants>
    <ErrorReport>prompt</ErrorReport>
    <WarningLevel>4</WarningLevel>
    <ConsolePause>false</ConsolePause>
    <MtouchArch>i386, x86_64</MtouchArch>
    <MtouchLink>None</MtouchLink>
    <MtouchDebug>True</MtouchDebug>
    <MtouchProfiling>True</MtouchProfiling>
    <MtouchSdkVersion>
    </MtouchSdkVersion>
    <MtouchFastDev>False</MtouchFastDev>
    <MtouchUseLlvm>False</MtouchUseLlvm>
    <MtouchUseThumb>False</MtouchUseThumb>
    <MtouchOptimizePNGs>True</MtouchOptimizePNGs>
    <MtouchI18n />
  </PropertyGroup>
  <PropertyGroup Condition=" '$(Configuration)|$(Platform)' == 'Release|iPhoneSimulator' ">
    <DebugType>full</DebugType>
    <Optimize>true</Optimize>
    <OutputPath>..\..\..\output\iOS\iPhoneSimulator\release\</OutputPath>
    <ErrorReport>prompt</ErrorReport>
    <WarningLevel>4</WarningLevel>
    <MtouchArch>i386, x86_64</MtouchArch>
    <ConsolePause>false</ConsolePause>
    <MtouchLink>None</MtouchLink>
  </PropertyGroup>
  <PropertyGroup Condition=" '$(Configuration)|$(Platform)' == 'Debug|iPhone' ">
    <DebugSymbols>true</DebugSymbols>
    <DebugType>full</DebugType>
    <Optimize>false</Optimize>
    <OutputPath>..\..\..\output\iOS\iPhone\debug\</OutputPath>
    <DefineConstants>DEBUG;ENABLE_TEST_CLOUD;</DefineConstants>
    <ErrorReport>prompt</ErrorReport>
    <WarningLevel>4</WarningLevel>
    <ConsolePause>false</ConsolePause>
    <MtouchArch>ARMv7, ARM64</MtouchArch>
    <CodesignEntitlements>Entitlements.plist</CodesignEntitlements>
    <MtouchProfiling>True</MtouchProfiling>
    <CodesignKey>iPhone Developer</CodesignKey>
    <MtouchDebug>True</MtouchDebug>
    <MtouchSdkVersion>9.3</MtouchSdkVersion>
    <MtouchLink>None</MtouchLink>
    <MtouchFastDev>False</MtouchFastDev>
    <MtouchUseLlvm>False</MtouchUseLlvm>
    <MtouchUseThumb>False</MtouchUseThumb>
    <MtouchOptimizePNGs>True</MtouchOptimizePNGs>
    <MtouchI18n />
    <BuildIpa>True</BuildIpa>
    <IpaIncludeArtwork>False</IpaIncludeArtwork>
    <DeviceSpecificBuild>False</DeviceSpecificBuild>
  </PropertyGroup>
  <PropertyGroup Condition=" '$(Configuration)|$(Platform)' == 'Release|iPhone' ">
    <DebugType>full</DebugType>
    <Optimize>true</Optimize>
    <OutputPath>..\..\..\output\iOS\iPhone\release\</OutputPath>
    <ErrorReport>prompt</ErrorReport>
    <WarningLevel>4</WarningLevel>
    <CodesignEntitlements>Entitlements.plist</CodesignEntitlements>
    <MtouchArch>ARMv7, ARM64</MtouchArch>
    <ConsolePause>false</ConsolePause>
    <CodesignKey>iPhone Developer</CodesignKey>
    <MtouchLink>Full</MtouchLink>
    <MtouchDebug>False</MtouchDebug>
    <MtouchProfiling>False</MtouchProfiling>
    <MtouchFastDev>False</MtouchFastDev>
    <MtouchUseLlvm>False</MtouchUseLlvm>
    <MtouchUseThumb>False</MtouchUseThumb>
    <MtouchEnableBitcode>False</MtouchEnableBitcode>
    <OptimizePNGs>True</OptimizePNGs>
    <MtouchFloat32>False</MtouchFloat32>
  </PropertyGroup>
  <PropertyGroup Condition=" '$(Configuration)|$(Platform)' == 'Ad-Hoc|iPhone' ">
    <DebugType>full</DebugType>
    <Optimize>true</Optimize>
    <OutputPath>..\..\..\output\iOS\iPhone\Ad-Hoc\</OutputPath>
    <ErrorReport>prompt</ErrorReport>
    <WarningLevel>4</WarningLevel>
    <ConsolePause>false</ConsolePause>
    <MtouchArch>ARMv7, ARM64</MtouchArch>
    <IpaIncludeArtwork>true</IpaIncludeArtwork>
    <CodesignKey>iPhone Distribution</CodesignKey>
    <CodesignProvision>Automatic:AdHoc</CodesignProvision>
    <BuildIpa>true</BuildIpa>
  </PropertyGroup>
  <PropertyGroup Condition=" '$(Configuration)|$(Platform)' == 'AppStore|iPhone' ">
    <DebugType>full</DebugType>
    <Optimize>true</Optimize>
    <OutputPath>..\..\..\output\iOS\iPhone\AppStore\</OutputPath>
    <ErrorReport>prompt</ErrorReport>
    <WarningLevel>4</WarningLevel>
    <ConsolePause>false</ConsolePause>
    <MtouchArch>ARMv7, ARM64</MtouchArch>
    <CodesignProvision>Automatic:AppStore</CodesignProvision>
    <CodesignKey>iPhone Distribution</CodesignKey>
  </PropertyGroup>
  <PropertyGroup Condition="'$(Configuration)|$(Platform)' == 'Ad-Hoc|iPhoneSimulator'">
    <OutputPath>..\..\..\output\iOS\iPhoneSimulator\Ad-Hoc\</OutputPath>
    <MtouchArch>i386, x86_64</MtouchArch>
  </PropertyGroup>
  <PropertyGroup Condition="'$(Configuration)|$(Platform)' == 'AppStore|iPhoneSimulator'">
    <OutputPath>..\..\..\output\iOS\iPhoneSimulator\AppStore\</OutputPath>
    <MtouchArch>i386, x86_64</MtouchArch>
  </PropertyGroup>
  <!-- /Build Configurations -->
  <ItemGroup>
    <!-- References -->
    <Reference Include="Esri.ArcGISRuntime, Version=100.2.0.0, Culture=neutral, PublicKeyToken=8fc3cc631e44ad86, processorArchitecture=MSIL">
      <HintPath>..\..\..\packages\Esri.ArcGISRuntime.Xamarin.iOS.100.2.0\lib\Xamarin.iOS10\Esri.ArcGISRuntime.dll</HintPath>
    </Reference>
    <Reference Include="Esri.ArcGISRuntime.Hydrography, Version=100.2.0.0, Culture=neutral, PublicKeyToken=8fc3cc631e44ad86, processorArchitecture=MSIL">
      <HintPath>..\..\..\packages\Esri.ArcGISRuntime.Xamarin.iOS.100.2.0\lib\Xamarin.iOS10\Esri.ArcGISRuntime.Hydrography.dll</HintPath>
    </Reference>
    <Reference Include="Esri.ArcGISRuntime.Preview, Version=100.2.0.0, Culture=neutral, PublicKeyToken=8fc3cc631e44ad86, processorArchitecture=MSIL">
      <HintPath>..\..\..\packages\Esri.ArcGISRuntime.Xamarin.iOS.100.2.0\lib\Xamarin.iOS10\Esri.ArcGISRuntime.Preview.dll</HintPath>
    </Reference>
    <Reference Include="MonoTouch.Dialog-1" />
    <Reference Include="OpenTK-1.0" />
    <Reference Include="PCLCrypto, Version=2.0.0.0, Culture=neutral, PublicKeyToken=d4421c8a4786956c, processorArchitecture=MSIL">
      <HintPath>..\..\..\packages\PCLCrypto.2.0.147\lib\xamarinios10\PCLCrypto.dll</HintPath>
      <Private>True</Private>
    </Reference>
    <Reference Include="PInvoke.BCrypt, Version=0.5.0.0, Culture=neutral, PublicKeyToken=9e300f9f87f04a7a, processorArchitecture=MSIL">
      <HintPath>..\..\..\packages\PInvoke.BCrypt.0.5.86\lib\portable-net45+win8+wpa81\PInvoke.BCrypt.dll</HintPath>
    </Reference>
    <Reference Include="PInvoke.Kernel32, Version=0.5.0.0, Culture=neutral, PublicKeyToken=9e300f9f87f04a7a, processorArchitecture=MSIL">
      <HintPath>..\..\..\packages\PInvoke.Kernel32.0.5.86\lib\portable-net45+win8+wpa81\PInvoke.Kernel32.dll</HintPath>
    </Reference>
    <Reference Include="PInvoke.NCrypt, Version=0.5.0.0, Culture=neutral, PublicKeyToken=9e300f9f87f04a7a, processorArchitecture=MSIL">
      <HintPath>..\..\..\packages\PInvoke.NCrypt.0.5.86\lib\portable-net45+win8+wpa81\PInvoke.NCrypt.dll</HintPath>
    </Reference>
    <Reference Include="PInvoke.Windows.Core, Version=0.5.0.0, Culture=neutral, PublicKeyToken=9e300f9f87f04a7a, processorArchitecture=MSIL">
      <HintPath>..\..\..\packages\PInvoke.Windows.Core.0.5.86\lib\portable-net45+win8+wpa81\PInvoke.Windows.Core.dll</HintPath>
    </Reference>
    <Reference Include="System" />
    <Reference Include="System.IO.Compression" />
    <Reference Include="System.IO.Compression.FileSystem" />
    <Reference Include="System.Json" />
    <Reference Include="System.Runtime.Serialization" />
    <Reference Include="System.Xml" />
    <Reference Include="System.Core" />
    <Reference Include="Validation, Version=2.4.0.0, Culture=neutral, PublicKeyToken=2fc06f0d701809a7, processorArchitecture=MSIL">
      <HintPath>..\..\..\packages\Validation.2.4.15\lib\netstandard1.3\Validation.dll</HintPath>
    </Reference>
    <Reference Include="Xamarin.Auth, Version=1.5.0.0, Culture=neutral, processorArchitecture=MSIL">
      <HintPath>..\..\..\packages\Xamarin.Auth.1.5.0.3\lib\Xamarin.iOS10\Xamarin.Auth.dll</HintPath>
    </Reference>
    <Reference Include="Xamarin.iOS" />
  </ItemGroup>
  <ItemGroup>
    <!-- Misc Config -->
    <None Include="app.config" />
    <None Include="Info.plist" />
    <None Include="Entitlements.plist" />
    <None Include="packages.config" />
  </ItemGroup>
  <ItemGroup>
    <!-- Misc Resources -->
    <!-- Assets -->
    <ImageAsset Include="Resources\Images.xcassets\AppIcons.appiconset\Contents.json">
      <InProject>false</InProject>
    </ImageAsset>
    <ImageAsset Include="Resources\Images.xcassets\LaunchImages.launchimage\Contents.json">
      <InProject>false</InProject>
    </ImageAsset>
    <ImageAsset Include="Resources\Images.xcassets\AppIcons.appiconset\sdk-120.png">
      <InProject>false</InProject>
    </ImageAsset>
    <ImageAsset Include="Resources\Images.xcassets\AppIcons.appiconset\sdk-152.png">
      <InProject>false</InProject>
    </ImageAsset>
    <ImageAsset Include="Resources\Images.xcassets\AppIcons.appiconset\sdk-167.png">
      <InProject>false</InProject>
    </ImageAsset>
    <ImageAsset Include="Resources\Images.xcassets\AppIcons.appiconset\sdk-180.png">
      <InProject>false</InProject>
    </ImageAsset>
    <ImageAsset Include="Resources\Images.xcassets\AppIcons.appiconset\sdk-29.png">
      <InProject>false</InProject>
    </ImageAsset>
    <ImageAsset Include="Resources\Images.xcassets\AppIcons.appiconset\sdk-40.png">
      <InProject>false</InProject>
    </ImageAsset>
    <ImageAsset Include="Resources\Images.xcassets\AppIcons.appiconset\sdk-58.png">
      <InProject>false</InProject>
    </ImageAsset>
    <ImageAsset Include="Resources\Images.xcassets\AppIcons.appiconset\sdk-76.png">
      <InProject>false</InProject>
    </ImageAsset>
    <ImageAsset Include="Resources\Images.xcassets\AppIcons.appiconset\sdk-80.png">
      <InProject>false</InProject>
    </ImageAsset>
    <ImageAsset Include="Resources\Images.xcassets\AppIcons.appiconset\sdk-87.png">
      <InProject>false</InProject>
    </ImageAsset>
    <!-- Resources -->
    <EmbeddedResource Include="Resources\PictureMarkerSymbols\pin_star_blue.png" />
    <BundleResource Include="Resources\Default-568h%402x.png" />
    <!-- Storyboards -->
    <InterfaceDefinition Include="MainStoryboard.storyboard" />
  </ItemGroup>
  <ItemGroup>
    <!-- Sample Manager Code-->
    <Compile Include="AppDelegate.cs" />
    <Compile Include="Main.cs" />
    <Compile Include="Managers\DataManager.cs" />
    <Compile Include="Managers\SampleManager.cs" />
    <Compile Include="Managers\TreeItem.cs" />
    <Compile Include="Models\CategoryModel.cs" />
    <Compile Include="Models\FeaturedModel.cs" />
    <Compile Include="Models\SampleModel.cs" />
    <Compile Include="Models\SampleModelExtensions.cs" />
    <Compile Include="Models\SampleStructureMap.cs" />
    <Compile Include="Models\SubCategoryModel.cs" />
<<<<<<< HEAD
    <Compile Include="Samples\Analysis\LineOfSightLocation\LineOfSightLocation.cs" />
=======
    <Compile Include="Samples\Layers\ArcGISMapImageLayerUrl\ArcGISMapImageLayerUrl.cs" />
>>>>>>> b24df9a8
    <Compile Include="ViewControllers\SamplesViewController.cs" />
    <Compile Include="ViewControllers\SearchResultsUpdater.cs" />
    <Compile Include="ViewControllers\SearchResultsViewController.cs" />
    <Compile Include="ViewControllers\CategoriesViewController.cs" />
    <Compile Include="ViewControllers\CategoriesViewController.designer.cs">
      <DependentUpon>CategoriesViewController.cs</DependentUpon>
    </Compile>
  </ItemGroup>
  <ItemGroup>
    <!-- JSON Metadata -->
    <EmbeddedResource Include="Samples\Hydrography\SelectEncFeatures\metadata.json" />
    <EmbeddedResource Include="Samples\Hydrography\ChangeEncDisplaySettings\metadata.json" />
    <EmbeddedResource Include="Samples\Hydrography\AddEncExchangeSet\metadata.json" />
    <EmbeddedResource Include="Samples\MapView\GeoViewSync\metadata.json" />
    <EmbeddedResource Include="groups.json" />
    <EmbeddedResource Include="Samples\Data\EditAndSyncFeatures\metadata.json" />
    <EmbeddedResource Include="Samples\Data\FeatureLayerGeoPackage\metadata.json" />
    <EmbeddedResource Include="Samples\Data\FeatureLayerQuery\metadata.json" />
    <EmbeddedResource Include="Samples\Data\FeatureLayerShapefile\metadata.json" />
    <EmbeddedResource Include="Samples\Data\GenerateGeodatabase\metadata.json" />
    <EmbeddedResource Include="Samples\Data\RasterLayerGeoPackage\metadata.json" />
    <EmbeddedResource Include="Samples\Data\ReadShapefileMetadata\metadata.json" />
    <EmbeddedResource Include="Samples\Data\ServiceFeatureTableCache\metadata.json" />
    <EmbeddedResource Include="Samples\Data\ServiceFeatureTableManualCache\metadata.json" />
    <EmbeddedResource Include="Samples\Data\ServiceFeatureTableNoCache\metadata.json" />
    <EmbeddedResource Include="Samples\Data\StatisticalQuery\metadata.json" />
    <EmbeddedResource Include="Samples\Data\StatsQueryGroupAndSort\metadata.json" />
    <EmbeddedResource Include="Samples\Geoprocessing\AnalyzeHotspots\metadata.json" />
    <EmbeddedResource Include="Samples\Geoprocessing\AnalyzeViewshed\metadata.json" />
    <EmbeddedResource Include="Samples\GraphicsOverlay\AddGraphicsRenderer\metadata.json" />
    <EmbeddedResource Include="Samples\GraphicsOverlay\IdentifyGraphics\metadata.json" />
    <EmbeddedResource Include="Samples\GraphicsOverlay\SketchOnMap\metadata.json" />
    <EmbeddedResource Include="Samples\GraphicsOverlay\SurfacePlacements\metadata.json" />
    <EmbeddedResource Include="Samples\Layers\ArcGISMapImageLayerUrl\metadata.json" />
    <EmbeddedResource Include="Samples\Layers\ArcGISTiledLayerUrl\metadata.json" />
    <EmbeddedResource Include="Samples\Layers\ArcGISVectorTiledLayerUrl\metadata.json" />
    <EmbeddedResource Include="Samples\Layers\ChangeFeatureLayerRenderer\metadata.json" />
    <EmbeddedResource Include="Samples\Layers\ChangeSublayerVisibility\metadata.json" />
    <EmbeddedResource Include="Samples\Layers\CreateFeatureCollectionLayer\metadata.json" />
    <EmbeddedResource Include="Samples\Layers\DisplayScene\metadata.json" />
    <EmbeddedResource Include="Samples\Layers\ExportTiles\metadata.json" />
    <EmbeddedResource Include="Samples\Layers\FeatureCollectionLayerFromPortal\metadata.json" />
    <EmbeddedResource Include="Samples\Layers\FeatureCollectionLayerFromQuery\metadata.json" />
    <EmbeddedResource Include="Samples\Layers\FeatureLayerDefinitionExpression\metadata.json" />
    <EmbeddedResource Include="Samples\Layers\FeatureLayerDictionaryRenderer\metadata.json" />
    <EmbeddedResource Include="Samples\Layers\FeatureLayerSelection\metadata.json" />
    <EmbeddedResource Include="Samples\Layers\FeatureLayerUrl\metadata.json" />
    <EmbeddedResource Include="Samples\Layers\RasterLayerFile\metadata.json" />
    <EmbeddedResource Include="Samples\Layers\RasterLayerImageServiceRaster\metadata.json" />
    <EmbeddedResource Include="Samples\Layers\RasterLayerRasterFunction\metadata.json" />
    <EmbeddedResource Include="Samples\Layers\RasterRenderingRule\metadata.json" />
    <EmbeddedResource Include="Samples\Layers\SceneLayerUrl\metadata.json" />
    <EmbeddedResource Include="Samples\Layers\TimeBasedQuery\metadata.json" />
    <EmbeddedResource Include="Samples\Layers\WMSLayerUrl\metadata.json" />
    <EmbeddedResource Include="Samples\Layers\WmsServiceCatalog\metadata.json" />
    <EmbeddedResource Include="Samples\Layers\WMTSLayer\metadata.json" />
    <EmbeddedResource Include="Samples\Location\DisplayDeviceLocation\metadata.json" />
    <EmbeddedResource Include="Samples\Map\AccessLoadStatus\metadata.json" />
    <EmbeddedResource Include="Samples\Map\AuthorMap\metadata.json" />
    <EmbeddedResource Include="Samples\Map\ChangeBasemap\metadata.json" />
    <EmbeddedResource Include="Samples\Map\DisplayMap\metadata.json" />
    <EmbeddedResource Include="Samples\Map\ManageBookmarks\metadata.json" />
    <EmbeddedResource Include="Samples\Map\OpenMapURL\metadata.json" />
    <EmbeddedResource Include="Samples\Map\OpenMobileMap\metadata.json" />
    <EmbeddedResource Include="Samples\Map\SearchPortalMaps\metadata.json" />
    <EmbeddedResource Include="Samples\Map\SetInitialMapArea\metadata.json" />
    <EmbeddedResource Include="Samples\Map\SetInitialMapLocation\metadata.json" />
    <EmbeddedResource Include="Samples\Map\SetMapSpatialReference\metadata.json" />
    <EmbeddedResource Include="Samples\Map\SetMinMaxScale\metadata.json" />
    <EmbeddedResource Include="Samples\MapView\ChangeViewpoint\metadata.json" />
    <EmbeddedResource Include="Samples\MapView\DisplayDrawingStatus\metadata.json" />
    <EmbeddedResource Include="Samples\MapView\DisplayLayerViewState\metadata.json" />
    <EmbeddedResource Include="Samples\MapView\FeatureLayerTimeOffset\metadata.json" />
    <EmbeddedResource Include="Samples\MapView\MapRotation\metadata.json" />
    <EmbeddedResource Include="Samples\MapView\ShowCallout\metadata.json" />
    <EmbeddedResource Include="Samples\MapView\ShowMagnifier\metadata.json" />
    <EmbeddedResource Include="Samples\MapView\TakeScreenshot\metadata.json" />
    <EmbeddedResource Include="Samples\NetworkAnalysis\FindRoute\metadata.json" />
    <EmbeddedResource Include="Samples\Search\FindAddress\metadata.json" />
    <EmbeddedResource Include="Samples\Search\FindPlace\metadata.json" />
    <EmbeddedResource Include="Samples\Symbology\RenderPictureMarkers\metadata.json" />
    <EmbeddedResource Include="Samples\Symbology\RenderSimpleMarkers\metadata.json" />
    <EmbeddedResource Include="Samples\Symbology\RenderUniqueValues\metadata.json" />
    <EmbeddedResource Include="Samples\Symbology\SimpleRenderers\metadata.json" />
    <EmbeddedResource Include="Samples\Symbology\UseDistanceCompositeSym\metadata.json" />
    <EmbeddedResource Include="Samples\Tutorial\AuthorEditSaveMap\metadata.json" />
  </ItemGroup>
  <ItemGroup>
    <!-- Screenshots -->
<<<<<<< HEAD
    <EmbeddedResource Include="Samples\Analysis\LineOfSightLocation\metadata.json" />
=======
    <None Include="Samples\Hydrography\SelectEncFeatures\SelectEncFeatures.jpg" />
    <None Include="Samples\Hydrography\ChangeEncDisplaySettings\ChangeEncDisplaySettings.jpg" />
    <None Include="Samples\Hydrography\AddEncExchangeSet\AddEncExchangeSet.jpg" />
>>>>>>> b24df9a8
    <None Include="Samples\MapView\GeoViewSync\GeoViewSync.jpg" />
    <None Include="Samples\Data\EditAndSyncFeatures\EditAndSyncFeatures.jpg" />
    <None Include="Samples\Data\FeatureLayerGeoPackage\FeatureLayerGeoPackage.jpg" />
    <None Include="Samples\Data\FeatureLayerQuery\FeatureLayerQuery.jpg" />
    <None Include="Samples\Data\FeatureLayerShapefile\FeatureLayerShapefile.jpg" />
    <None Include="Samples\Data\GenerateGeodatabase\GenerateGeodatabase.jpg" />
    <None Include="Samples\Data\RasterLayerGeoPackage\RasterLayerGeoPackage.jpg" />
    <None Include="Samples\Data\ReadShapefileMetadata\ReadShapefileMetadata.jpg" />
    <None Include="Samples\Data\ServiceFeatureTableCache\ServiceFeatureTableCache.jpg" />
    <None Include="Samples\Data\ServiceFeatureTableManualCache\ServiceFeatureTableManualCache.jpg" />
    <None Include="Samples\Data\ServiceFeatureTableNoCache\ServiceFeatureTableNoCache.jpg" />
    <None Include="Samples\Data\StatisticalQuery\StatisticalQuery.jpg" />
    <None Include="Samples\Data\StatsQueryGroupAndSort\StatsQueryGroupAndSort.jpg" />
    <None Include="Samples\Geoprocessing\AnalyzeHotspots\AnalyzeHotspots.jpg" />
    <None Include="Samples\Geoprocessing\AnalyzeViewshed\AnalyzeViewshed.jpg" />
    <None Include="Samples\GraphicsOverlay\AddGraphicsRenderer\AddGraphicsRenderer.jpg" />
    <None Include="Samples\GraphicsOverlay\IdentifyGraphics\IdentifyGraphics.jpg" />
    <None Include="Samples\GraphicsOverlay\SketchOnMap\SketchOnMap.jpg" />
    <None Include="Samples\GraphicsOverlay\SurfacePlacements\SurfacePlacements.jpg" />
    <None Include="Samples\Layers\ArcGISMapImageLayerUrl\ArcGISMapImageLayerUrl.jpg" />
    <None Include="Samples\Layers\ArcGISTiledLayerUrl\ArcGISTiledLayerUrl.jpg" />
    <None Include="Samples\Layers\ArcGISVectorTiledLayerUrl\ArcGISVectorTiledLayerUrl.jpg" />
    <None Include="Samples\Layers\ChangeFeatureLayerRenderer\ChangeFeatureLayerRenderer.jpg" />
    <None Include="Samples\Layers\ChangeSublayerVisibility\ChangeSublayerVisibility.jpg" />
    <None Include="Samples\Layers\CreateFeatureCollectionLayer\CreateFeatureCollectionLayer.jpg" />
    <None Include="Samples\Layers\DisplayScene\DisplayScene.jpg" />
    <None Include="Samples\Layers\ExportTiles\ExportTiles.jpg" />
    <None Include="Samples\Layers\FeatureCollectionLayerFromPortal\FeatureCollectionLayerFromPortal.jpg" />
    <None Include="Samples\Layers\FeatureCollectionLayerFromQuery\FeatureCollectionLayerFromQuery.jpg" />
    <None Include="Samples\Layers\FeatureLayerDefinitionExpression\FeatureLayerDefinitionExpression.jpg" />
    <None Include="Samples\Layers\FeatureLayerDictionaryRenderer\FeatureLayerDictionaryRenderer.jpg" />
    <None Include="Samples\Layers\FeatureLayerSelection\FeatureLayerSelection.jpg" />
    <None Include="Samples\Layers\FeatureLayerUrl\FeatureLayerUrl.jpg" />
    <None Include="Samples\Layers\RasterLayerFile\RasterLayerFile.jpg" />
    <None Include="Samples\Layers\RasterLayerImageServiceRaster\RasterLayerImageServiceRaster.jpg" />
    <None Include="Samples\Layers\RasterLayerRasterFunction\RasterLayerRasterFunction.jpg" />
    <None Include="Samples\Layers\RasterRenderingRule\RasterRenderingRule.jpg" />
    <None Include="Samples\Layers\SceneLayerUrl\SceneLayerUrl.jpg" />
    <None Include="Samples\Layers\TimeBasedQuery\TimeBasedQuery.jpg" />
    <None Include="Samples\Layers\WMSLayerUrl\WMSLayerUrl.jpg" />
    <None Include="Samples\Layers\WmsServiceCatalog\WmsServiceCatalog.jpg" />
    <None Include="Samples\Layers\WMTSLayer\WMTSLayer.jpg" />
    <None Include="Samples\Location\DisplayDeviceLocation\DisplayDeviceLocation.jpg" />
    <None Include="Samples\Map\AccessLoadStatus\AccessLoadStatus.jpg" />
    <None Include="Samples\Map\AuthorMap\AuthorMap.jpg" />
    <None Include="Samples\Map\ChangeBasemap\ChangeBasemap.jpg" />
    <None Include="Samples\Map\DisplayMap\DisplayMap.jpg" />
    <None Include="Samples\Map\ManageBookmarks\ManageBookmarks.jpg" />
    <None Include="Samples\Map\OpenMapURL\OpenMapURL.jpg" />
    <None Include="Samples\Map\OpenMobileMap\OpenMobileMap.jpg" />
    <None Include="Samples\Map\SearchPortalMaps\SearchPortalMaps.jpg" />
    <None Include="Samples\Map\SetInitialMapArea\SetInitialMapArea.jpg" />
    <None Include="Samples\Map\SetInitialMapLocation\SetInitialMapLocation.jpg" />
    <None Include="Samples\Map\SetMapSpatialReference\SetMapSpatialReference.jpg" />
    <None Include="Samples\Map\SetMinMaxScale\SetMinMaxScale.jpg" />
    <None Include="Samples\MapView\ChangeViewpoint\ChangeViewpoint.jpg" />
    <None Include="Samples\MapView\DisplayDrawingStatus\DisplayDrawingStatus.jpg" />
    <None Include="Samples\MapView\DisplayLayerViewState\DisplayLayerViewState.jpg" />
    <None Include="Samples\MapView\FeatureLayerTimeOffset\FeatureLayerTimeOffset.jpg" />
    <None Include="Samples\MapView\MapRotation\MapRotation.jpg" />
    <None Include="Samples\MapView\ShowCallout\ShowCallout.jpg" />
    <None Include="Samples\MapView\ShowMagnifier\ShowMagnifier.jpg" />
    <None Include="Samples\MapView\TakeScreenshot\TakeScreenshot.jpg" />
    <None Include="Samples\NetworkAnalysis\FindRoute\FindRoute.jpg" />
    <None Include="Samples\Search\FindAddress\FindAddress.jpg" />
    <None Include="Samples\Search\FindPlace\FindPlace.jpg" />
    <None Include="Samples\Symbology\RenderPictureMarkers\RenderPictureMarkers.jpg" />
    <None Include="Samples\Symbology\RenderSimpleMarkers\RenderSimpleMarkers.jpg" />
    <None Include="Samples\Symbology\RenderUniqueValues\RenderUniqueValues.jpg" />
    <None Include="Samples\Symbology\SimpleRenderers\SimpleRenderers.jpg" />
    <None Include="Samples\Symbology\UseDistanceCompositeSym\UseDistanceCompositeSym.jpg" />
    <None Include="Samples\Tutorial\AuthorEditSaveMap\AuthorEditSaveMap.jpg" />
  </ItemGroup>
  <ItemGroup>
    <!-- Sample Code -->
    <Compile Include="Samples\Hydrography\SelectEncFeatures\SelectEncFeatures.cs" />
    <Compile Include="Samples\Hydrography\ChangeEncDisplaySettings\ChangeEncDisplaySettings.cs" />
    <Compile Include="Samples\Hydrography\AddEncExchangeSet\AddEncExchangeSet.cs" />
    <Compile Include="Samples\MapView\GeoViewSync\GeoViewSync.cs" />
    <Compile Include="Samples\Data\EditAndSyncFeatures\EditAndSyncFeatures.cs" />
    <Compile Include="Samples\Data\FeatureLayerGeoPackage\FeatureLayerGeoPackage.cs" />
    <Compile Include="Samples\Data\FeatureLayerQuery\FeatureLayerQuery.cs" />
    <Compile Include="Samples\Data\FeatureLayerShapefile\FeatureLayerShapefile.cs" />
    <Compile Include="Samples\Data\GenerateGeodatabase\GenerateGeodatabase.cs" />
    <Compile Include="Samples\Data\RasterLayerGeoPackage\RasterLayerGeoPackage.cs" />
    <Compile Include="Samples\Data\ReadShapefileMetadata\ReadShapefileMetadata.cs" />
    <Compile Include="Samples\Data\ServiceFeatureTableCache\ServiceFeatureTableCache.cs" />
    <Compile Include="Samples\Data\ServiceFeatureTableManualCache\ServiceFeatureTableManualCache.cs" />
    <Compile Include="Samples\Data\ServiceFeatureTableNoCache\ServiceFeatureTableNoCache.cs" />
    <Compile Include="Samples\Data\StatisticalQuery\StatisticalQuery.cs" />
    <Compile Include="Samples\Data\StatsQueryGroupAndSort\StatsQueryGroupAndSort.cs" />
    <Compile Include="Samples\Geoprocessing\AnalyzeHotspots\AnalyzeHotspots.cs" />
    <Compile Include="Samples\Geoprocessing\AnalyzeViewshed\AnalyzeViewshed.cs" />
    <Compile Include="Samples\GraphicsOverlay\AddGraphicsRenderer\AddGraphicsRenderer.cs" />
    <Compile Include="Samples\GraphicsOverlay\IdentifyGraphics\IdentifyGraphics.cs" />
    <Compile Include="Samples\GraphicsOverlay\SketchOnMap\SketchOnMap.cs" />
    <Compile Include="Samples\GraphicsOverlay\SurfacePlacements\SurfacePlacements.cs" />
    <Compile Include="Samples\Layers\ArcGISTiledLayerUrl\ArcGISTiledLayerUrl.cs" />
    <Compile Include="Samples\Layers\ArcGISVectorTiledLayerUrl\ArcGISVectorTiledLayerUrl.cs" />
    <Compile Include="Samples\Layers\ChangeFeatureLayerRenderer\ChangeFeatureLayerRenderer.cs" />
    <Compile Include="Samples\Layers\ChangeSublayerVisibility\ChangeSublayerVisibility.cs" />
    <Compile Include="Samples\Layers\ChangeSublayerVisibility\ChangeSublayerVisibility.designer.cs">
      <DependentUpon>ChangeSublayerVisibility.cs</DependentUpon>
    </Compile>
    <Compile Include="Samples\Layers\CreateFeatureCollectionLayer\CreateFeatureCollectionLayer.cs" />
    <Compile Include="Samples\Layers\DisplayScene\DisplayScene.cs" />
    <Compile Include="Samples\Layers\ExportTiles\ExportTiles.cs" />
    <Compile Include="Samples\Layers\FeatureCollectionLayerFromPortal\FeatureCollectionLayerFromPortal.cs" />
    <Compile Include="Samples\Layers\FeatureCollectionLayerFromQuery\FeatureCollectionLayerFromQuery.cs" />
    <Compile Include="Samples\Layers\FeatureLayerDefinitionExpression\FeatureLayerDefinitionExpression.cs" />
    <Compile Include="Samples\Layers\FeatureLayerDictionaryRenderer\FeatureLayerDictionaryRenderer.cs" />
    <Compile Include="Samples\Layers\FeatureLayerSelection\FeatureLayerSelection.cs" />
    <Compile Include="Samples\Layers\FeatureLayerUrl\FeatureLayerUrl.cs" />
    <Compile Include="Samples\Layers\RasterLayerFile\RasterLayerFile.cs" />
    <Compile Include="Samples\Layers\RasterLayerImageServiceRaster\RasterLayerImageServiceRaster.cs" />
    <Compile Include="Samples\Layers\RasterLayerRasterFunction\RasterLayerRasterFunction.cs" />
    <Compile Include="Samples\Layers\RasterRenderingRule\RasterRenderingRule.cs" />
    <Compile Include="Samples\Layers\SceneLayerUrl\SceneLayerUrl.cs" />
    <Compile Include="Samples\Layers\TimeBasedQuery\TimeBasedQuery.cs" />
    <Compile Include="Samples\Layers\WMSLayerUrl\WMSLayerUrl.cs" />
    <Compile Include="Samples\Layers\WmsServiceCatalog\WmsServiceCatalog.cs" />
    <Compile Include="Samples\Layers\WMTSLayer\WMTSLayer.cs" />
    <Compile Include="Samples\Location\DisplayDeviceLocation\DisplayDeviceLocation.cs" />
    <Compile Include="Samples\Map\AccessLoadStatus\AccessLoadStatus.cs" />
    <Compile Include="Samples\Map\AuthorMap\AuthorMap.cs" />
    <Compile Include="Samples\Map\ChangeBasemap\ChangeBasemap.cs" />
    <Compile Include="Samples\Map\DisplayMap\DisplayMap.cs" />
    <Compile Include="Samples\Map\ManageBookmarks\ManageBookmarks.cs" />
    <Compile Include="Samples\Map\OpenMapURL\OpenMapURL.cs" />
    <Compile Include="Samples\Map\OpenMobileMap\OpenMobileMap.cs" />
    <Compile Include="Samples\Map\SearchPortalMaps\SearchPortalMaps.cs" />
    <Compile Include="Samples\Map\SetInitialMapArea\SetInitialMapArea.cs" />
    <Compile Include="Samples\Map\SetInitialMapLocation\SetInitialMapLocation.cs" />
    <Compile Include="Samples\Map\SetMapSpatialReference\SetMapSpatialReference.cs" />
    <Compile Include="Samples\Map\SetMinMaxScale\SetMinMaxScale.cs" />
    <Compile Include="Samples\MapView\ChangeViewpoint\ChangeViewpoint.cs" />
    <Compile Include="Samples\MapView\DisplayDrawingStatus\DisplayDrawingStatus.cs" />
    <Compile Include="Samples\MapView\DisplayLayerViewState\DisplayLayerViewState.cs" />
    <Compile Include="Samples\MapView\FeatureLayerTimeOffset\FeatureLayerTimeOffset.cs" />
    <Compile Include="Samples\MapView\MapRotation\MapRotation.cs" />
    <Compile Include="Samples\MapView\ShowCallout\ShowCallout.cs" />
    <Compile Include="Samples\MapView\ShowMagnifier\ShowMagnifier.cs" />
    <Compile Include="Samples\MapView\TakeScreenshot\TakeScreenshot.cs" />
    <Compile Include="Samples\NetworkAnalysis\FindRoute\FindRoute.cs" />
    <Compile Include="Samples\Search\FindAddress\FindAddress.cs" />
    <Compile Include="Samples\Search\FindPlace\FindPlace.cs" />
    <Compile Include="Samples\Symbology\RenderPictureMarkers\RenderPictureMarkers.cs" />
    <Compile Include="Samples\Symbology\RenderSimpleMarkers\RenderSimpleMarkers.cs" />
    <Compile Include="Samples\Symbology\RenderUniqueValues\RenderUniqueValues.cs" />
    <Compile Include="Samples\Symbology\SimpleRenderers\SimpleRenderers.cs" />
    <Compile Include="Samples\Symbology\UseDistanceCompositeSym\UseDistanceCompositeSym.cs" />
    <Compile Include="Samples\Tutorial\AuthorEditSaveMap\AuthorEditSaveMap.cs" />
  </ItemGroup>
  <ItemGroup>
    <None Include="Samples\Analysis\LineOfSightLocation\LineOfSightLocation.jpg" />
  </ItemGroup>
  <Import Project="$(MSBuildExtensionsPath)\Xamarin\iOS\Xamarin.iOS.CSharp.targets" />
  <Target Name="EnsureNuGetPackageBuildImports" BeforeTargets="PrepareForBuild">
    <PropertyGroup>
      <ErrorText>This project references NuGet package(s) that are missing on this computer. Use NuGet Package Restore to download them.  For more information, see http://go.microsoft.com/fwlink/?LinkID=322105. The missing file is {0}.</ErrorText>
    </PropertyGroup>
    <Error Condition="!Exists('..\..\..\packages\Microsoft.Bcl.Build.1.0.21\build\Microsoft.Bcl.Build.targets')" Text="$([System.String]::Format('$(ErrorText)', '..\..\..\packages\Microsoft.Bcl.Build.1.0.21\build\Microsoft.Bcl.Build.targets'))" />
  </Target>
  <Import Project="..\..\..\packages\Microsoft.Bcl.Build.1.0.21\build\Microsoft.Bcl.Build.targets" Condition="Exists('..\..\..\packages\Microsoft.Bcl.Build.1.0.21\build\Microsoft.Bcl.Build.targets')" />
  <Import Project="..\..\..\packages\Esri.ArcGISRuntime.Xamarin.iOS.100.2.0\build\Xamarin.iOS10\Esri.ArcGISRuntime.Xamarin.iOS.targets" Condition="Exists('..\..\..\packages\Esri.ArcGISRuntime.Xamarin.iOS.100.2.0\build\Xamarin.iOS10\Esri.ArcGISRuntime.Xamarin.iOS.targets')" />
  <Import Project="..\..\..\packages\Esri.ArcGISRuntime.Xamarin.iOS.100.2.0\build\Xamarin.iOS10\Esri.ArcGISRuntime.Xamarin.iOS.targets" Condition="Exists('..\..\..\packages\Esri.ArcGISRuntime.Xamarin.iOS.100.2.0\build\Xamarin.iOS10\Esri.ArcGISRuntime.Xamarin.iOS.targets')" />
  <Import Project="..\..\..\packages\Esri.ArcGISRuntime.Hydrography.100.2.0\build\Xamarin.iOS10\Esri.ArcGISRuntime.Hydrography.targets" Condition="Exists('..\..\..\packages\Esri.ArcGISRuntime.Hydrography.100.2.0\build\Xamarin.iOS10\Esri.ArcGISRuntime.Hydrography.targets')" />
</Project><|MERGE_RESOLUTION|>--- conflicted
+++ resolved
@@ -231,11 +231,8 @@
     <Compile Include="Models\SampleModelExtensions.cs" />
     <Compile Include="Models\SampleStructureMap.cs" />
     <Compile Include="Models\SubCategoryModel.cs" />
-<<<<<<< HEAD
-    <Compile Include="Samples\Analysis\LineOfSightLocation\LineOfSightLocation.cs" />
-=======
     <Compile Include="Samples\Layers\ArcGISMapImageLayerUrl\ArcGISMapImageLayerUrl.cs" />
->>>>>>> b24df9a8
+    <Compile Include="Samples\Analysis\LineOfSightLocation\LineOfSightLocation.cs" />    
     <Compile Include="ViewControllers\SamplesViewController.cs" />
     <Compile Include="ViewControllers\SearchResultsUpdater.cs" />
     <Compile Include="ViewControllers\SearchResultsViewController.cs" />
@@ -325,13 +322,10 @@
   </ItemGroup>
   <ItemGroup>
     <!-- Screenshots -->
-<<<<<<< HEAD
-    <EmbeddedResource Include="Samples\Analysis\LineOfSightLocation\metadata.json" />
-=======
     <None Include="Samples\Hydrography\SelectEncFeatures\SelectEncFeatures.jpg" />
     <None Include="Samples\Hydrography\ChangeEncDisplaySettings\ChangeEncDisplaySettings.jpg" />
     <None Include="Samples\Hydrography\AddEncExchangeSet\AddEncExchangeSet.jpg" />
->>>>>>> b24df9a8
+    <EmbeddedResource Include="Samples\Analysis\LineOfSightLocation\metadata.json" />    
     <None Include="Samples\MapView\GeoViewSync\GeoViewSync.jpg" />
     <None Include="Samples\Data\EditAndSyncFeatures\EditAndSyncFeatures.jpg" />
     <None Include="Samples\Data\FeatureLayerGeoPackage\FeatureLayerGeoPackage.jpg" />
