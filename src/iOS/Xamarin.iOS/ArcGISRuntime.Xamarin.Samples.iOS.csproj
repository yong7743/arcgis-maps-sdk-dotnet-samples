--- conflicted
+++ resolved
@@ -344,11 +344,8 @@
     <EmbeddedResource Include="Samples\Layers\WmsServiceCatalog\metadata.json">
       <CopyToOutputDirectory>PreserveNewest</CopyToOutputDirectory>
     </EmbeddedResource>
-<<<<<<< HEAD
-    <EmbeddedResource Include="Samples\Data\AddShapefile\metadata.json" />
-=======
     <EmbeddedResource Include="Samples\Layers\TimeBasedQuery\metadata.json" />
->>>>>>> 30cd899d
+    <EmbeddedResource Include="Samples\Layers\TimeBasedQuery\metadata.json" />
   </ItemGroup>
   <ItemGroup>
     <Compile Include="Main.cs" />
