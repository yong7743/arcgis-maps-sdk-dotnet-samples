# arcgis-runtime-samples-dotnet

<<<<<<< HEAD
This project contains samples for the ArcGIS Runtime SDK for .NET including WPF, UWP and Xamarin platforms.
=======
This project contains samples for the ArcGIS Runtime SDK for .NET.
>>>>>>> 9febb6f7

## Samples - Table of Contents

See Table of Contents under different platforms
<<<<<<< HEAD
  * [WPF](src/WPF)
  * [Universal Windows Platform](src/UWP)
  * [Xamarin.Android](src/Android)
  * [Xamarin.iOS](src/iOS)
  * [Xamarin.Forms](src/Forms) 
=======
  * [Desktop](src/Desktop)
  * [Universal Windows Platform](src/Windows)
>>>>>>> 9febb6f7

## Instructions 

1. Fork and then clone the repo or download the .zip file. 
2. Confirm the supported system configuration for the API of interest in the ArcGIS Runtime SDK for .NET:
<<<<<<< HEAD
  * [WPF](https://developers.arcgis.com/net/latest/wpf/guide/system-requirements.htm)
  * [UWP](https://developers.arcgis.com/net/latest/uwp/guide/system-requirements.htm)
  * [Xamarin.Android](https://developers.arcgis.com/net/latest/android/guide/system-requirements.htm)
  * [Xamarin.iOS](https://developers.arcgis.com/net/latest/ios/guide/system-requirements.htm)
  * [Xamarin.Forms](https://developers.arcgis.com/net/latest/forms/guide/system-requirements.htm) 
3. For the platform you want to view: open the solution, restore NuGet packages, build, and run the application
  * WPF: `src\Desktop\ArcGISRuntime.WPF.Viewer.sln`  
  * UWP: `src\Windows\ArcGISRuntime.UWP.Viewer.sln`  
  * Xamarin.Android: `src\Android\ArcGISRuntime.Xamarin.Samples.Android.sln`  
  * Xamarin.iOS: `src\iOS\ArcGISRuntime.Xamari.Samples.iOS.sln`  
  * Xamarin.Forms: `src\Windows\ArcGISRuntime.Xamarin.Samples.Forms.sln`  
  
  or
  
  * All: `src\ArcGISRuntime.Viewers.All.sln`
  * Windows ( WPF / UWP ): `src\ArcGISRuntime.Viewers.Windows.sln`
  * Xamarin (iOS, Android, Forms): `src\ArcGISRuntime.Viewers.Xamarin.sln`  
  
Notes:

Running sample viewer for WPF / UWP so that it uses VB samples
  * WPF
=======
  * [Windows Desktop](http://developers.arcgis.com/net/desktop/guide/system-requirements.htm)
  * [Universal Windows Platform]((http://developers.arcgis.com/net/uwp/guide/system-requirements.htm))
3. In Visual Studio, open the solution
  * Windows Desktop: `src\Desktop\ArcGISRuntime.Desktop.Viewer.sln`  
	   - Clean, build, and run the application.
  * Universal Windows Platform: `src\Windows\ArcGISRuntime.Windows.Viewer.sln`  
	   - Make sure that you are compiling against x86/x64/ARM platform and not using AnyCPU.
	   - Clean, build, and run the application.
  * Both: `src\ArcGISRuntime.Viewers.All.sln`  
	   - Make sure that you are compiling Windows project against x86/x64/ARM platform and not using AnyCPU.
	   - Clean, build, and run the application.

Notes:

Running sample viewer so that it uses VB samples
  * Desktop
>>>>>>> 9febb6f7
       To run samples in VB, your sample viewer can be started with `/vb` parameter on start up. When the application is compiled, we also deploy `Launch Viewer VB.bat` file to the output folder.
       
   * Universal Windows Platform
      To run samples in VB, you need to manually change the constant in `App.cs` file. 
      
      ````CSharp
      private const Language SamplesLanguageUsed = Language.CSharp;
      // or 
      private const Language SamplesLanguageUsed = Language.VBnet;
      ````
<<<<<<< HEAD
When compiling Universal Windows Platform samples, make sure that you are compiling against x86/x64/ARM platform and not using AnyCPU.
	  
## Requirements

* Supported system configurations for: 
  * [WPF](https://developers.arcgis.com/net/latest/wpf/guide/system-requirements.htm)
  * [UWP](https://developers.arcgis.com/net/latest/uwp/guide/system-requirements.htm)
  * [Xamarin.Android](https://developers.arcgis.com/net/latest/android/guide/system-requirements.htm)
  * [Xamarin.iOS](https://developers.arcgis.com/net/latest/ios/guide/system-requirements.htm)
  * [Xamarin.Forms](https://developers.arcgis.com/net/latest/forms/guide/system-requirements.htm) 
=======

## Requirements

* Supported system configurations for: 
  * [Windows Destkop](http://developers.arcgis.com/net/desktop/guide/system-requirements.htm)
  * [Universal Windows Platform]((http://developers.arcgis.com/net/uwp/guide/system-requirements.htm))
>>>>>>> 9febb6f7

## Resources

* [ArcGIS Runtime SDK for .NET](http://esriurl.com/dotnetsdk)

## Offline Data

Several samples require local data to function properly. That data is downloaded to local storage automatically at runtime. 
This process is handled by the `DataManager` class (located in the 'Managers' folder in each view project). Samples
that use the data manager to download their data are differentiated as follows:

* They have `RequiresOfflineData` set to true in their metadata.json files
* They have one or more entries under `DataItemIds` in their metadata.json files (these are portal item Ids)
* They use the data manager to identify the correct path for their offline files at run time

See the [contribution guidelines] (https://github.com/Esri/arcgis-runtime-samples-dotnet/wiki/Contributing) for more detailed information.

## Issues

Find a bug or want to request a new feature?  Please let us know by submitting an issue.

## Contributing

Anyone and everyone is welcome to [contribute] (https://github.com/Esri/arcgis-runtime-samples-dotnet/wiki/Contributing). 

## Licensing
Copyright 2016 Esri

Licensed under the Apache License, Version 2.0 (the "License");
you may not use this file except in compliance with the License.
You may obtain a copy of the License at

   http://www.apache.org/licenses/LICENSE-2.0

Unless required by applicable law or agreed to in writing, software
distributed under the License is distributed on an "AS IS" BASIS,
WITHOUT WARRANTIES OR CONDITIONS OF ANY KIND, either express or implied.
See the License for the specific language governing permissions and
limitations under the License.

A copy of the license is available in the repository's [license.txt](/license.txt) file.

### Modern UI Icons
Icons included under the Assets folder in the Phone and Store projects are from [Modern UI Icons](http://modernuiicons.com/). License information can be found at https://github.com/Templarian/WindowsIcons/blob/master/WindowsPhone/license.txt <|MERGE_RESOLUTION|>--- conflicted
+++ resolved
@@ -1,53 +1,17 @@
 # arcgis-runtime-samples-dotnet
 
-<<<<<<< HEAD
-This project contains samples for the ArcGIS Runtime SDK for .NET including WPF, UWP and Xamarin platforms.
-=======
 This project contains samples for the ArcGIS Runtime SDK for .NET.
->>>>>>> 9febb6f7
 
 ## Samples - Table of Contents
 
 See Table of Contents under different platforms
-<<<<<<< HEAD
-  * [WPF](src/WPF)
-  * [Universal Windows Platform](src/UWP)
-  * [Xamarin.Android](src/Android)
-  * [Xamarin.iOS](src/iOS)
-  * [Xamarin.Forms](src/Forms) 
-=======
   * [Desktop](src/Desktop)
   * [Universal Windows Platform](src/Windows)
->>>>>>> 9febb6f7
 
 ## Instructions 
 
 1. Fork and then clone the repo or download the .zip file. 
 2. Confirm the supported system configuration for the API of interest in the ArcGIS Runtime SDK for .NET:
-<<<<<<< HEAD
-  * [WPF](https://developers.arcgis.com/net/latest/wpf/guide/system-requirements.htm)
-  * [UWP](https://developers.arcgis.com/net/latest/uwp/guide/system-requirements.htm)
-  * [Xamarin.Android](https://developers.arcgis.com/net/latest/android/guide/system-requirements.htm)
-  * [Xamarin.iOS](https://developers.arcgis.com/net/latest/ios/guide/system-requirements.htm)
-  * [Xamarin.Forms](https://developers.arcgis.com/net/latest/forms/guide/system-requirements.htm) 
-3. For the platform you want to view: open the solution, restore NuGet packages, build, and run the application
-  * WPF: `src\Desktop\ArcGISRuntime.WPF.Viewer.sln`  
-  * UWP: `src\Windows\ArcGISRuntime.UWP.Viewer.sln`  
-  * Xamarin.Android: `src\Android\ArcGISRuntime.Xamarin.Samples.Android.sln`  
-  * Xamarin.iOS: `src\iOS\ArcGISRuntime.Xamari.Samples.iOS.sln`  
-  * Xamarin.Forms: `src\Windows\ArcGISRuntime.Xamarin.Samples.Forms.sln`  
-  
-  or
-  
-  * All: `src\ArcGISRuntime.Viewers.All.sln`
-  * Windows ( WPF / UWP ): `src\ArcGISRuntime.Viewers.Windows.sln`
-  * Xamarin (iOS, Android, Forms): `src\ArcGISRuntime.Viewers.Xamarin.sln`  
-  
-Notes:
-
-Running sample viewer for WPF / UWP so that it uses VB samples
-  * WPF
-=======
   * [Windows Desktop](http://developers.arcgis.com/net/desktop/guide/system-requirements.htm)
   * [Universal Windows Platform]((http://developers.arcgis.com/net/uwp/guide/system-requirements.htm))
 3. In Visual Studio, open the solution
@@ -64,7 +28,6 @@
 
 Running sample viewer so that it uses VB samples
   * Desktop
->>>>>>> 9febb6f7
        To run samples in VB, your sample viewer can be started with `/vb` parameter on start up. When the application is compiled, we also deploy `Launch Viewer VB.bat` file to the output folder.
        
    * Universal Windows Platform
@@ -75,41 +38,16 @@
       // or 
       private const Language SamplesLanguageUsed = Language.VBnet;
       ````
-<<<<<<< HEAD
-When compiling Universal Windows Platform samples, make sure that you are compiling against x86/x64/ARM platform and not using AnyCPU.
-	  
-## Requirements
-
-* Supported system configurations for: 
-  * [WPF](https://developers.arcgis.com/net/latest/wpf/guide/system-requirements.htm)
-  * [UWP](https://developers.arcgis.com/net/latest/uwp/guide/system-requirements.htm)
-  * [Xamarin.Android](https://developers.arcgis.com/net/latest/android/guide/system-requirements.htm)
-  * [Xamarin.iOS](https://developers.arcgis.com/net/latest/ios/guide/system-requirements.htm)
-  * [Xamarin.Forms](https://developers.arcgis.com/net/latest/forms/guide/system-requirements.htm) 
-=======
 
 ## Requirements
 
 * Supported system configurations for: 
   * [Windows Destkop](http://developers.arcgis.com/net/desktop/guide/system-requirements.htm)
   * [Universal Windows Platform]((http://developers.arcgis.com/net/uwp/guide/system-requirements.htm))
->>>>>>> 9febb6f7
 
 ## Resources
 
 * [ArcGIS Runtime SDK for .NET](http://esriurl.com/dotnetsdk)
-
-## Offline Data
-
-Several samples require local data to function properly. That data is downloaded to local storage automatically at runtime. 
-This process is handled by the `DataManager` class (located in the 'Managers' folder in each view project). Samples
-that use the data manager to download their data are differentiated as follows:
-
-* They have `RequiresOfflineData` set to true in their metadata.json files
-* They have one or more entries under `DataItemIds` in their metadata.json files (these are portal item Ids)
-* They use the data manager to identify the correct path for their offline files at run time
-
-See the [contribution guidelines] (https://github.com/Esri/arcgis-runtime-samples-dotnet/wiki/Contributing) for more detailed information.
 
 ## Issues
 
@@ -120,7 +58,7 @@
 Anyone and everyone is welcome to [contribute] (https://github.com/Esri/arcgis-runtime-samples-dotnet/wiki/Contributing). 
 
 ## Licensing
-Copyright 2016 Esri
+Copyright 2014 Esri
 
 Licensed under the Apache License, Version 2.0 (the "License");
 you may not use this file except in compliance with the License.
@@ -137,4 +75,7 @@
 A copy of the license is available in the repository's [license.txt](/license.txt) file.
 
 ### Modern UI Icons
-Icons included under the Assets folder in the Phone and Store projects are from [Modern UI Icons](http://modernuiicons.com/). License information can be found at https://github.com/Templarian/WindowsIcons/blob/master/WindowsPhone/license.txt +Icons included under the Assets folder in the Phone and Store projects are from [Modern UI Icons](http://modernuiicons.com/). License information can be found at https://github.com/Templarian/WindowsIcons/blob/master/WindowsPhone/license.txt 
+
+[](Esri Tags: ArcGIS Runtime SDK Windows Desktop Store Phone C-Sharp C# XAML)
+[](Esri Language: DotNet)